<?php

namespace ActiveResource;

use Psr\Http\Message\RequestInterface;
use Psr\Http\Message\ResponseInterface;


abstract class Model
{
<<<<<<< HEAD
    /**
     * The primary key property for the resource.
     * 
     * Defaults to "id".
     *
     * @var string
     */
    protected $identifierName = 'id';

    /**
     * The name of the resource URI.
     * 
     * Defaults to the lowercase name of the Model class
     * 
     * For example, if the resource endpoint is "books", name the class Books or
     * set this property on the class to "books."
     *
     * @var string
     */
    protected $resourceName;

    /**
     * The connection name to use for this resource
     *
     * @var string
     */
    protected $connectionName = 'default';

    /**
     * Array of property names that are read only. I.e. when setting named property, it will not modify.
     *
     * When set to null or empty array, all properties are writeable.
     *
     * @var array<string>|null
     */
    protected $readOnlyProperties;

    /**
     * When set to array of property names, only these properties are allowed to be mass assigned when calling the fill() method.
     *
     * If null, *all* properties can be mass assigned.
     *
     * @var array<string>|null
     */
    protected $fillableProperties;

    /**
     * Array of property names that are excluded when saving/updating model to API.
     *
     * If null or empty array, all properties will be sent when saving model.
     *
     * @var array<string>|null
     */
    protected $excludedProperties;

    /**
     * Resource Identifier
     *
     * @var mixed
     */
    private $resourceIdentifier;

    /**
     * Model properties (attributes)
     *
     * @var array<string, mixed>
     */
    private $properties = [];

    /**
     * Modified model properties (attributes)
     *
     * @var array<string, mixed>
     */
    private $modifiedProperties = [];

    /**
     * Dependent resources
     *
     * @var array
     */
    private $dependentResources = [];

    /**
     * Model constructor.
     * 
     * @param array<string, mixed> $data
     */
    public function __construct(array $data = [])
    {
        if( !empty($data) ){
            $this->fill($data);
        }
    }

    /**
     * Get the value of the primary key/ID.
     *
     * @return mixed|null
     */
    protected function getIdentifierValue()
    {
        return $this->{$this->identifierName};
    }

    /**
     * Get the identifier property name (defaults to "id")
     *
     * @return string
     */
    protected function getIdentifierName(): string
    {
        return $this->identifierName;
    }

    /**
     * Manually set the resource identifier on the model instance.
     *
     * This property is used to inform the model whether the object was retrieved via the API vs a manually hydrated
     * object instance.
     *
     * @param $value
     * @return void
     */
    public function setResourceIdentifier($value): void
    {
        $this->resourceIdentifier = $value;
    }

    /**
     * Get the model's resource name (defaults to lowercase class name)
     *
     * @return string
     */
    public function getResourceName()
    {
        if( empty($this->resourceName) ){

            $resourceName = get_called_class();

            if( ($pos = strrpos($resourceName, '\\')) !== false ) {
                $resourceName = substr($resourceName, $pos + 1);
            }

            $this->resourceName = strtolower($resourceName);
        }

        return $this->resourceName;
    }

    /**
     * Get the full resource URI of this instance.
     *
     * @return string
     */
    protected function getResourceUri(): string
    {
        $uri = '';

        if( ($dependencies = $this->getDependencies()) ){
           $uri.="{$dependencies}/";
        }

        $uri.=$this->getResourceName();

        if( ($id = $this->getIdentifierValue()) ){
            $uri.="/{$id}";
        }

        return $uri;
    }

    /**
     * Save the resource.
     *
     * @param array $queryParams
     * @param array $headers
     * @return bool
     */
    public function save(array $queryParams = [], array $headers = []): bool
    {
        // Get the connection to use for this Model
        $connection = ConnectionManager::get($this->connectionName);

        // By default, submit all data.
        $data = array_merge($this->properties, $this->modifiedProperties);

        // No id, new (POST) resource instance.
        if( empty($this->getIdentifierValue()) ){
            $method = 'post';
        }

        // Existing resource, update (PUT/POST/PATCH depending on API) resource instance
        else {

            // Can we just send the modified properties? (i.e. a PATCH)
            if( $connection->getOption(Connection::OPTION_UPDATE_DIFF) ){
                $data = $this->modifiedProperties;
            }

            // Get the update method (usually either PUT or PATCH)
            $method = $connection->getOption(Connection::OPTION_UPDATE_METHOD);
        }

        // Filter out excluded properties
        if( is_array($this->excludedProperties) ){
            $data = array_diff($data, $this->excludedProperties);
        }

        // Make request
        $response = $connection->send(
            $connection->buildRequest($method, $this->getResourceUri(), $queryParams, $this->serialize($data), $headers)
        );

        if( $response->isSuccessful() ){

            $this->hydrate(
                $this->parseFind(
                    $this->deserialize($response->getBody()->getContents())
                )
            );

            $this->modifiedProperties = [];
            return true;
        }

        return false;
    }

    /**
     * Destroy (delete) the resource.
     *
     * @param array $queryParams
     * @param array $headers
     *
     * @return bool
     */
    public function destroy(array $queryParams = [], array $headers = []): bool
    {
        // Get the connection for this model.
        $connection = ConnectionManager::get($this->connectionName);

        $response = $connection->send(
            $connection->buildRequest('delete', $this->getResourceUri(), $queryParams, null, $headers)
        );

        if( $this->isResponseSuccessful($response) ){
            return true;
        }

        return false;
    }

    /**
     * Mass assign properties with an array of key/value pairs.
     *
     * @param array<string, mixed> $data
     */
    public function fill(array $data): void
    {
        foreach( $data as $property => $value ){
            if( is_array($this->fillableProperties) &&
                !in_array($property, $this->fillableProperties) ){
                continue;
            }

            $this->{$property} = $value;
        }
    }

    /**
     * Build a Collection of included resources in response payload.
     *
     * @param string $modelClass
     * @param array $data
     * @return array<Model>
     */
    public function includesMany(string $modelClass, array $data)
    {
        return $this->buildCollection($modelClass, $data);
    }

    /**
     * Build a single instance of an included resource in response payload.
     *
     * @param string $modelClass
     * @param mixed $data
     * @return Model
     */
    public function includesOne(string $modelClass, $data): Model
    {
        if( empty($data) ||
            (!is_object($data) && !is_array($data)) ){
            return $data;
        }

        /** @var Model $modelInstance */
        $modelInstance = new $modelClass;
        $modelInstance->hydrate((array) $data);

        /** @var self $instance */
        return $modelInstance;
    }

    /**
     * Set dependent resources to prepend to URI. You can call this method multiple times to prepend additional dependent
     * resources.
     *
     * For example, if the API only allows you to create a new comment on a post *through* the post's URI:
     *  POST /posts/1234/comment
     *
     * $comment = new Comment;
     * $comment->through('posts/1234');
     * $comment->body = "This is a comment";
     * $comment->save();
     *
     * OR
     *
     * $post = Post::find(1234);
     * $comment = new Comment;
     * $comment->through($post);
     * $comment->body = "This is a comment";
     * $comment->save();
     *
     * @param Model|string $resource
	 * @return Model
     */
    public function through($resource): Model
    {
        if( $resource instanceof static ){

            if( !in_array($resource->getResourceUri(), $this->dependentResources) ){
                $this->dependentResources[] = $resource->getResourceUri();
            }
            
        }

        else {

            if( !in_array($resource, $this->dependentResources) ){
                $this->dependentResources[] = $resource;
            }
            
        }

        return $this;
    }


    /**
     * Get a model property.
     *
     * @param $property
     * @return mixed|null
     */
    public function __get($property)
    {
        if( array_key_exists($property, $this->modifiedProperties) ){
            return $this->modifiedProperties[$property];
        }

        elseif( array_key_exists($property, $this->properties) ){
            return $this->properties[$property];
        }

        return null;
    }

    /**
     * Set a model property.
     *
     * @param string $property
     * @param mixed $value
     */
    public function __set(string $property, $value): void
    {
        // Is this a read only property?
        if( isset($this->readOnlyProperties[$property]) ){
            return;
        }

        $this->modifiedProperties[$property] = $value;
    }

    /**
     * Get the original value of a property (before it was modified).
     *
     * @param string $property
     * @return mixed|null
     */
    public function original(string $property)
    {
        if( array_key_exists($property, $this->properties) ){
            return $this->properties[$property];
        }

        return null;
    }

    /**
     * Reset all modified properties.
     *
     * @return void
     */
    public function reset(): void
    {
        $this->modifiedProperties = [];
    }

    /**
     * Reload instance from data source. Resets all modified properties.
     *
     * @param array $queryParams
     * @param array $headers
     * @return bool
     */
    public function refresh(array $queryParams = [], array $headers = []): bool
    {
        $connection = ConnectionManager::get($this->connectionName);

        $response = $connection->send(
            $connection->buildRequest('get', $this->getResourceUri(), $queryParams, null, $headers)
        );

        if( $response->isSuccessful() ) {

            $this->properties = [];
            $this->modifiedProperties = [];
            $this->hydrate(
                $this->parseFind(
                    $this->deserialize($response->getBody()->getContents())
                )
            );
            return true;

        }

        return false;
    }

    /**
     * Convert the model into an array.
     * 
     * @return array
     */
    public function toArray(): array
    {
        return self::objectToArray(
            array_merge($this->properties, $this->modifiedProperties)
        );
    }

    /**
     * Conver the model into JSON.
     * 
     * @return string
     */
    public function toJson(): string
    {
        return \json_encode(
            $this->toArray(),
            JSON_UNESCAPED_SLASHES
        );
    }

    /**
     * Used to recursively convert model and relations into array.
     *
     * @param $data
     * @return array
     */
    private static function objectToArray($data): array
    {
        $result = [];

        foreach( $data as $property => $value )
        {
            if( $value instanceof Model )
            {
                $result[$property] = $value->toArray();
            }
            elseif( $value instanceof \StdClass )
            {
                $result[$property] = (array) $value;
            }
            elseif( is_array($value) ||
                $value instanceof \ArrayAccess )
            {
                $result[$property] = self::objectToArray($value);
            }
            else{
                $result[$property] = $value;
            }
        }

        return $result;
    }
=======
	/**
	 * The unique/primary key field for the resource
	 *
	 * @var string $identifierName
	 */
	protected $identifierName = 'id';

	/**
	 * The name of the resource URI - defaults to the lowercase name of the Model class
	 *
	 * @var string $resourceName
	 */
	protected $resourceName = null;

	/**
	 * The connection name to use for this resource
	 *
	 * @var string $connectionName
	 */
	protected $connectionName = 'default';

	/**
	 * Array of property names that are read only. I.e. when setting named property, it will not modify.
	 *
	 * When set to null or empty array, all properties are writeable.
	 *
	 * @var null|array
	 */
	protected $readOnlyProperties = null;

	/**
	 * When set to array of property names, only these properties are allowed to be mass assigned when calling the fill() method.
	 *
	 * If null, *all* properties can be mass assigned.
	 *
	 * @var null|array
	 */
	protected $fillableProperties = null;

	/**
	 * Array of property names that are excluded when saving/updating model to API.
	 *
	 * If null or empty array, all properties will be sent when saving model.
	 *
	 * @var null|array
	 */
	protected $excludedProperties = null;

	/** @var string|integer|null $resourceIdentifier */
	private $resourceIdentifier = null;

	/** @var array $properties */
	private $properties = [];

	/** @var array $modifiedProperties */
	private $modifiedProperties = [];

	/** @var array $dependentResources */
	private $dependentResources = [];

	/**
	 * Model constructor.
	 * @param array|object|null $data
	 */
	public function __construct($data = null)
	{
		if( !empty($data) ){
			$this->fill($data);
		}
	}

	/**
	 * Get the ID of the resource
	 *
	 * @return mixed|null
	 */
	public function getId()
	{
		return $this->{$this->identifierName};
	}

	/**
	 * Get the identifier property name (defaults to "id")
	 *
	 * @return string
	 */
	public function getIdentifierName()
	{
		return $this->identifierName;
	}

	/**
	 * Get the full resource URI
	 *
	 * @return string
	 */
	public function getResourceUri()
	{
		$uri = '';

		if( ($dependencies = $this->getDependencies()) ){
		$uri.="{$dependencies}/";
		}

		$uri.=$this->getResourceName();

		if( ($id = $this->getId()) ){
			$uri.="/{$id}";
		}

		return $uri;
	}

	/**
	 * Save the entity
	 *
	 * @param array $queryParams
	 * @param array $headers
	 *
	 * @return bool
	 */
	public function save(array $queryParams = [], array $headers = [])
	{
		// By default, submit all data
		$data = array_merge($this->properties, $this->modifiedProperties);

		// No id, new (POST) resource instance
		if( $this->{$this->identifierName} == false ){
			$method = 'post';
		}

		// Existing resource, update (PUT/POST/PATCH depending on API) resource instance
		else {

			// Can we just send the modified properties? (i.e. a PATCH)
			if( $this->getConnection()->getOption(Connection::OPTION_UPDATE_DIFF) ){
				$data = $this->modifiedProperties;
			}

			// Get the update method (usually either PUT or PATCH)
			$method = $this->getConnection()->getOption(Connection::OPTION_UPDATE_METHOD);
		}

		// Filter out excluded properties
		if( is_array($this->excludedProperties) ){
			$data = array_diff($data, $this->excludedProperties);
		}

		// Build request object
		$request = $this->getConnection()->buildRequest($method, $this->getResourceUri(), $queryParams, $this->encode($data), $headers);

		// Do the update
		$response = $this->getConnection()->send($request);
		if( $response->isSuccessful() ){
			$this->hydrate($this->parseFind($response->getPayload()));
			$this->modifiedProperties = [];
			return true;
		}

		// Should we throw an exception?
		if( $response->isThrowable() ) {
			throw new ActiveResourceResponseException($response);
		}

		return false;
	}

	/**
	 * Destroy (delete) the resource
	 *
	 * @param array $queryParams
	 * @param array $headers
	 *
	 * @return bool
	 */
	public function destroy(array $queryParams = [], array $headers = [])
	{
		// Build request
		$request = $this->getConnection()->buildRequest('delete', $this->getResourceUri(), $queryParams, null, $headers);

		// Get response
		$response = $this->getConnection()->send($request);
		if( $response->isSuccessful() ){
			return true;
		}

		// Throw if needed
		if( $response->isThrowable() ) {
			throw new ActiveResourceResponseException($response);
		}

		return false;
	}


	/**
	 * Mass assign properties with an array of key/value pairs
	 *
	 * @param array $data
	 */
	public function fill(array $data)
	{
		foreach( $data as $property => $value ){
			if( is_array($this->fillableProperties) &&
				!in_array($property, $this->fillableProperties) ){
				continue;
			}

			$this->{$property} = $value;
		}
	}

	/**
	 * Build a Collection of included resources in response payload.
	 *
	 * @param string $model
	 * @param array $data
	 *
	 * @return array|mixed
	 */
	public function includesMany($model, array $data)
	{
		if( empty($data) ){
			return $this->buildCollection($model, []);
		}

		return $this->buildCollection($model, $data);
	}

	/**
	 * Build a single instance of an included resource in response payload.
	 *
	 * @param string $model
	 * @param $data
	 * @return Model
	 */
	public function includesOne($model, $data)
	{
		if( empty($data) ||
			(!is_object($data) && !is_array($data)) ){
			return $data;
		}

		/** @var Model $modelInstance */
		$modelInstance = new $model;
		$modelInstance->hydrate($data);

		/** @var self $instance */
		return $modelInstance;
	}

	/**
	 * Set dependent resources to prepend to URI. You can call this method multiple times to prepend additional dependent
	 * resources.
	 *
	 * For example, if the API only allows you to create a new comment on a post *through* the post's URI:
	 *  POST /posts/1234/comment
	 *
	 * $comment = new Comment;
	 * $comment->through('posts/1234');
	 * $comment->body = "This is a comment";
	 * $comment->save();
	 *
	 * OR
	 *
	 * $post = Post::find(1234);
	 * $comment = new Comment;
	 * $comment->through($post);
	 * $comment->body = "This is a comment";
	 * $comment->save();
	 *
	 * @param Model|string $resource
	 *
	 * @return Model
	 */
	public function through($resource)
	{
		if( $resource instanceof Model ){

			if( !in_array($resource->getResourceUri(), $this->dependentResources) ){
				$this->dependentResources[] = $resource->getResourceUri();
			}

		}

		else{

			if( !in_array($resource, $this->dependentResources) ){
				$this->dependentResources[] = $resource;
			}

		}

		return $this;
	}


	/**
	 * Magic getter
	 *
	 * @param $property
	 * @return mixed|null
	 */
	public function __get($property)
	{
		if( array_key_exists($property, $this->modifiedProperties) ){
			return $this->modifiedProperties[$property];
		}

		elseif( array_key_exists($property, $this->properties) ){
			return $this->properties[$property];
		}

		return null;
	}

	/**
	 * Magic setter
	 *
	 * @param $property
	 * @param $value
	 */
	public function __set($property, $value)
	{
		// Is this a read only property?
		if( is_array($this->readOnlyProperties) &&
			in_array($property, $this->readOnlyProperties) ){
			return;
		}

		$this->modifiedProperties[$property] = $value;
	}

	/**
	 * Get the original value of a property (before it was modified).
	 *
	 *
	 * @param $property
	 * @return mixed|null
	 */
	public function original($property)
	{
		if( array_key_exists($property, $this->properties) ){
			return $this->properties[$property];
		}

		return null;
	}

	/**
	 * Reset all modified properties
	 *
	 * @return void
	 */
	public function reset()
	{
		$this->modifiedProperties = [];
	}

	/**
	 * Reset all data on model instance and reload from remote API.
	 *
	 * @param array $queryParams
	 * @param array $headers
	 * @return bool
	 */
	public function refresh(array $queryParams = [], array $headers = [])
	{
		// Build the request object
		$request = $this->getConnection()->buildRequest('get', $this->getResourceUri(), $queryParams, null, $headers);

		// Send the request
		$response = $this->getConnection()->send($request);
		if( $response->isSuccessful() ) {

			// Clear out all local properties and modified properties
			$this->properties = [];
			$this->modifiedProperties = [];

			$this->hydrate($this->parseFind($response->getPayload()));
			return true;
		}

		if( $response->isThrowable() ) {
			throw new ActiveResourceResponseException($response);
		}

		return false;
	}

	/**
	 * @return array
	 */
	public function toArray()
	{
		$properties = array_merge($this->properties, $this->modifiedProperties);
		return self::objectToArray($properties);
	}

	/**
	 * @return string
	 */
	public function toJson()
	{
		return json_encode($this->toArray(), JSON_UNESCAPED_SLASHES);
	}

	/**
	 * Used to recursively convert model and relations into array
	 *
	 * @param $data
	 * @return array
	 */
	private static function objectToArray($data)
	{
		$result = [];

		foreach( $data as $property => $value )
		{
			if( $value instanceof Model )
			{
				$result[$property] = $value->toArray();
			}
			elseif( $value instanceof \StdClass )
			{
				$result[$property] = (array)$value;
			}
			elseif( is_array($value) ||
				$value instanceof \ArrayAccess )
			{
				$result[$property] = self::objectToArray($value);
			}
			else{
				$result[$property] = $value;
			}
		}

		return $result;
	}
>>>>>>> 6aa8304d

	/**
	 * Default serialize method for Request payloads.
	 *
	 * You should override this method in your models (if necessary) or in a BaseModel class. This is also a good
	 * place to add any extra markup needed in the request body. For example:
	 *
	 * return json_encode(['data' => $data]);
	 *
	 * @param mixed $data
	 * @return string
	 */
<<<<<<< HEAD
    protected function serialize($data): string
	{
		return \json_encode($data);
    }
    
    /**
     * Default deserialize method for Response payloads.
     * 
     * You should override this method in your models or in a BaseModel class.
     *
     * @param string $data
     * @return object
     */
    protected function deserialize(string $data): object
    {
        return \json_decode($data);
    }

    /**
     * Get the Connection configured for the model.
     *
     * @throws ActiveResourceException
     * @return Connection
     */
    public function getConnection(): Connection
    {
        return ConnectionManager::get($this->connectionName);
    }

    /**
     * Return an instance of the called class
     *
     * @param array|null $constructorData
     * @return Model
     */
    protected static function getModelInstance($constructorData = null)
    {
        $className = get_called_class();
        return new $className($constructorData);
    }

    /**
     * Is this entity modified?
     *
     * @return boolean
     */
    protected function isModified(): bool
    {
        return (count($this->modifiedProperties) > 0);
    }

    /**
     * Get any resource dependencies
     *
     * @return string
     */
    protected function getDependencies(): string
    {
        return implode('/', $this->dependentResources);
    }

    /**
     * Where to find the single resource data from the response payload.
     *
     * You should overwrite this method in your model class to suit your needs.
     *
     * @param $payload
     * @return mixed
     */
    protected function parseFind($payload)
    {
        return $payload;
    }

    /**
     * Where to find the array of data from the response payload.
     *
     * You should overwrite this method in your model class to suit your needs.
     *
     * @param $payload
     * @return mixed
     */
    protected function parseAll($payload)
    {
        return $payload;
    }

    /**
     * Hydrate model instance with data.
     *
     * @param array<string, mixed> $data
     * @return void
     */
    protected function hydrate(array $data): void
    {
        foreach( $data as $property => $value ){

            if( method_exists($this, $property) ){
                $value = $this->{$property}($value);
            }

            $this->properties[$property] = $value;
        }
    }

    /**
     * Find (GET) a specific resource by its ID
     *
     * This method assumes the payload contains a *SINGLE* resource instance. This method will call the
     * parseFind method on the Model instance to know where to look in the payload to get the resource data.
     *
     * @param integer|string $id
     * @param array $queryParams
     * @param array $headers
     * @throws ActiveResourceResponseException
     * @return Model|null
     */
    public static function find($id, array $queryParams = [], array $headers = []): ?Model
    {
        $instance = self::getModelInstance();

        $uri = $instance->getResourceUri() . "/{$id}";

        // Build the request object
        $request = $instance->getConnection()->buildRequest('get', $uri, $queryParams, null, $headers);

        // Send the request
        $response = $instance->getConnection()->send($request);
        
        if( $response->isSuccessful() ) {
            $instance->hydrate(
                $instance->parseFind(
                    $instance->deserialize($response->getBody()->getContents())
                )
            );
            return $instance;
        }

        return null;
    }

    /**
     * Get ALL resources
     *
     * This method assumes the payload contains an ARRAY of resource instances. This method will call the
     * parseAll method on the Model instance to know where to look in the payload to get the array of resource data.
     *
     * @param array $queryParams
     * @param array $headers
     * @throws ActiveResourceResponseException
     * @return mixed
     */
    public static function all(array $queryParams = [], array $headers = [])
    {
        $instance = self::getModelInstance();

        // Build the request
        $request = $instance->getConnection()->buildRequest('get', $instance->getResourceUri(), $queryParams, null, $headers);

        // Send the request
        $response = $instance->getConnection()->send($request);

        if( $response->isSuccessful() ) {
            $data = $instance->parseAll($response->getPayload());
            return $instance->buildCollection(get_called_class(), $data);
        }

        return null;
    }

    /**
     * Delete a resource
     *
     * @param $id
     * @param array $queryParams
     * @param array $headers
     *
     * @throws ActiveResourceResponseException
     *
     * @return bool
     */
    public static function delete($id, array $queryParams = [], array $headers)
    {
        $instance = self::getModelInstance();

        $uri = $instance->getResourceUri() . "/{$id}";

        // Build request object
        $request = $instance->getConnection()->buildRequest('delete', $uri, $queryParams, null, $headers);

        // Send request
        $response = $instance->getConnection()->send($request);

        if( $response->isSuccessful() ) {
            return true;
        }

        return false;
    }

    /**
     * Find a single instance *through* a dependent resource. It prepends the resource URI with the given dependent
     * resource URI. For example:
     *  API URI: [GET] /posts/1234/comments/5678
     *
     *  $comment = Comment::findThrough('posts/1234', 5678);
     *
     *  OR
     *
     * $post = Post::find(1234);
     * $comment = Comment::findThrough($post, 5678);
     *
     * @param Model|string $resource
     * @param string|null $id
     * @param array $queryParams
     * @param array $headers
     * @throws ActiveResourceResponseException
     * @return Model|null
     */
    public static function findThrough($resource, $id = null, array $queryParams = [], array $headers = []): ?Model
    {
        // Create model instance and set a dependent resource.
        $instance = self::getModelInstance()->through($resource);

        // Send request
        $response = $instance->getConnection()->send(
            $instance->getConnection()->buildRequest('get', $instance->getResourceUri() . "/{$id}", $queryParams, null, $headers)
        );

        if( $response->isSuccessful() ) {
            $instance->hydrate(
                $instance->parseFind(
                    $instance->deserialize($response->getBody()->getContents())
                )
            );

            return $instance;
        }
        
        return null;
    }

    /**
     * Find all instances *through* a dependent resource. It prepends the resource URI with the given dependent
     * resource URI. For example:
     *
     *  API URI: [GET] /posts/1234/comments
     *
     *  $comments = Comment::allThrough('posts/1234');
     *
     *  OR
     *
     * $post = Post::find(1234);
     * $comments = Comment::allThrough($post);
     *
     * @param Model|string $resource
     * @param array $queryParams
     * @param array $headers
     * @throws ActiveResourceResponseException
     * @return mixed
     */
    public static function allThrough($resource, array $queryParams = [], array $headers = [])
    {
        $instance = self::getModelInstance()->through($resource);

        $response = $instance->getConnection()->send(
            $instance->getConnection()->buildRequest('get', $instance->getResourceUri(), $queryParams, null, $headers)
        );

        if( $response->isSuccessful() ) {
            return $instance->buildCollection(
                get_called_class(),
                $instance->parseAll(
                    $instance->deserialize(
                        $response->getBody()->getContents()
                    )
                )
            );
        }

        return null;
    }
=======
	protected function encode($data)
	{
		return json_encode($data);
	}

	/**
	 * Get the model's resource name (defaults to lowercase class name)
	 *
	 * @return null|string
	 */
	public function getResourceName()
	{
		if( empty($this->resourceName) ){

			$resourceName = get_called_class();

			if( ($pos = strrpos($resourceName, '\\')) !== false ) {
				$resourceName = substr($resourceName, $pos + 1);
			}

			$this->resourceName = strtolower($resourceName);
		}

		return $this->resourceName;
	}

	/**
	 * Get the API connection for the model
	 *
	 * @return Connection
	 */
	public function getConnection()
	{
		return ConnectionManager::get($this->connectionName);
	}

	/**
	 * Return an instance of the called class
	 *
	 * @param null $constructorData
	 * @return self
	 */
	protected static function getCalledClassInstance($constructorData = null)
	{
		$className = get_called_class();
		return new $className($constructorData);
	}

	/**
	 * Is this entity modified?
	 *
	 * @return int
	 */
	protected function isModified()
	{
		return count($this->modifiedProperties) > 0;
	}

	/**
	 * Get any resource dependencies
	 *
	 * @return string
	 */
	protected function getDependencies()
	{
		return implode('/', $this->dependentResources);
	}

	/**
	 * Where to find the single resource data from the response payload.
	 *
	 * You should overwrite this method in your model class to suite your needs.
	 *
	 * @param $payload
	 * @return mixed
	 */
	protected function parseFind($payload)
	{
		return $payload;
	}

	/**
	 * Where to find the array of data from the response payload.
	 *
	 * You should overwrite this method in your model class to suite your needs.
	 *
	 * @param $payload
	 * @return mixed
	 */
	protected function parseAll($payload)
	{
		return $payload;
	}

	/**
	 * Hydrate model instance
	 *
	 * @param array|object $data
	 * @throws ActiveResourceException
	 * @return boolean
	 */
	protected function hydrate($data)
	{
		if( empty($data) ){
			return true;
		}

		// Convert array based data into object
		if( is_array($data) ) {
			$data = (object)$data;
		}

		// Process the data payload object
		if( is_object($data) ){
			foreach( get_object_vars($data) as $property => $value ){

				// is there some sort of filter method on this property?
				if( method_exists($this, $property) ){
					$value = $this->{$property}($value);
				}

				$this->properties[$property] = $value;
			}

			return true;
		}

		throw new ActiveResourceException('Failed to hydrate - invalid data format.');
	}

	/**
	 * Manually set the resource identifier on the model instance.
	 *
	 * This property is used to inform the model whether the object was retrieved via the API vs a manually hydrated
	 * object instance.
	 *
	 * @param $value
	 */
	public function setResourceIdentifier($value)
	{
		$this->resourceIdentifier = $value;
	}


	/**
	 * Find (GET) a specific resource by its ID
	 *
	 * This method assumes the payload contains a *SINGLE* resource instance. This method will call the
	 * parseFind method on the Model instance to know where to look in the payload to get the resource data.
	 *
	 * @param integer|string $id
	 * @param array $queryParams
	 * @param array $headers
	 *
	 * @throws ActiveResourceResponseException
	 *
	 * @return Model|boolean
	 */
	public static function find($id, array $queryParams = [], array $headers = [])
	{
		$instance = self::getCalledClassInstance();

		$uri = $instance->getResourceUri() . "/{$id}";

		// Build the request object
		$request = $instance->getConnection()->buildRequest('get', $uri, $queryParams, null, $headers);

		// Send the request
		$response = $instance->getConnection()->send($request);
		if( $response->isSuccessful() ) {
			$instance->hydrate($instance->parseFind($response->getPayload()));
			return $instance;
		}

		if( $response->isThrowable() ) {
			throw new ActiveResourceResponseException($response);
		}

		return false;
	}

	/**
	 * Get ALL resources
	 *
	 * This method assumes the payload contains an ARRAY of resource instances. This method will call the
	 * parseAll method on the Model instance to know where to look in the payload to get the array of resource data.
	 *
	 * @param array $queryParams
	 * @param array $headers
	 *
	 * @throws ActiveResourceResponseException
	 *
	 * @return array|boolean|mixed
	 */
	public static function all(array $queryParams = [], array $headers = [])
	{
		$instance = self::getCalledClassInstance();

		// Build the request
		$request = $instance->getConnection()->buildRequest('get', $instance->getResourceUri(), $queryParams, null, $headers);

		// Send the request
		$response = $instance->getConnection()->send($request);
		if( $response->isSuccessful() ) {
			$data = $instance->parseAll($response->getPayload());
			return $instance->buildCollection(get_called_class(), $data);
		}

		if( $response->isThrowable() ) {
			throw new ActiveResourceResponseException($response);
		}

		return false;
	}

	/**
	 * Delete a resource
	 *
	 * @param mixed $id
	 * @param array<string,mixed> $queryParams
	 * @param array<string,mixed> $headers
	 * @throws ActiveResourceResponseException
	 * @return bool
	 */
	public static function delete($id, array $queryParams = [], array $headers = [])
	{
		$instance = self::getCalledClassInstance();

		$uri = $instance->getResourceUri() . "/{$id}";

		// Build request object
		$request = $instance->getConnection()->buildRequest('delete', $uri, $queryParams, null, $headers);

		// Send request
		$response = $instance->getConnection()->send($request);
		if( $response->isSuccessful() ) {
			return true;
		}

		if( $response->isThrowable() ) {
			throw new ActiveResourceResponseException($response);
		}

		return false;
	}

	/**
	 * Find a single instance *through* a dependent resource. It prepends the resource URI with the given dependent
	 * resource URI. For example:
	 *  API URI: [GET] /posts/1234/comments/5678
	 *
	 *  $comment = Comment::findThrough('posts/1234', 5678);
	 *
	 *  OR
	 *
	 * $post = Post::find(1234);
	 * $comment = Comment::findThrough($post, 5678);
	 *
	 * @param Model|string $resource
	 * @param string|null $id
	 * @param array $queryParams
	 * @param array $headers
	 *
	 * @throws ActiveResourceResponseException
	 *
	 * @return Model|bool
	 */
	public static function findThrough($resource, $id = null, array $queryParams = [], array $headers = [])
	{
		$instance = self::getCalledClassInstance();
		$instance->through($resource);
		$uri = $instance->getResourceUri() . "/{$id}";

		// Build request object
		$request = $instance->getConnection()->buildRequest('get', $uri, $queryParams, null, $headers);

		// Do request
		$response = $instance->getConnection()->send($request);
		if( $response->isSuccessful() ) {
			$instance->hydrate($instance->parseFind($response->getPayload()));
			return $instance;
		}

		if( $response->isThrowable() ) {
			throw new ActiveResourceResponseException($response);
		}

		return false;
	}

	/**
	 * Find all instances *through* a dependent resource. It prepends the resource URI with the given dependent
	 * resource URI. For example:
	 *
	 *  API URI: [GET] /posts/1234/comments
	 *
	 *  $comments = Comment::allThrough('posts/1234');
	 *
	 *  OR
	 *
	 * $post = Post::find(1234);
	 * $comments = Comment::allThrough($post);
	 *
	 * @param Model|string $resource
	 * @param array $queryParams
	 * @param array $headers
	 *
	 * @throws ActiveResourceResponseException
	 *
	 * @return Collection|bool
	 */
	public static function allThrough($resource, array $queryParams = [], array $headers = [])
	{
		$instance = self::getCalledClassInstance();
		$instance->through($resource);

		// Build request object
		$request = $instance->getConnection()->buildRequest('get', $instance->getResourceUri(), $queryParams, null, $headers);

		// Do request, get response
		$response = $instance->getConnection()->send($request);
		if( $response->isSuccessful() ) {
			$data = $instance->parseAll($response->getPayload());
			return $instance->buildCollection(get_called_class(), $data);
		}

		if( $response->isThrowable() ) {
			throw new ActiveResourceResponseException($response);
		}

		return false;
	}
>>>>>>> 6aa8304d

	/**
	 * Build a collection of models.
	 *
	 * @param string $modelClass
	 * @param array $data
	 * @return mixed
	 */
<<<<<<< HEAD
    protected function buildCollection(string $modelClass, array $data)
=======
	protected function buildCollection($model, array $data)
>>>>>>> 6aa8304d
	{
        $instances = [];
        
		foreach( $data as $object ){
<<<<<<< HEAD
		    /** @var Model $modelInstance */
		    $modelInstance = new $modelClass;
		    $modelInstance->hydrate($object);
=======
			/** @var Model $modelInstance */
			$modelInstance = new $model;
			$modelInstance->hydrate($object);
>>>>>>> 6aa8304d
			$instances[] = $modelInstance;
		}

		if( ($collectionClass = $this->getConnection()->getOption(Connection::OPTION_COLLECTION_CLASS)) ){
			return new $collectionClass($instances);
		}

		return $instances;
	}

	/**
	 * Get the Request object from the last call.
	 *
	 * @return RequestInterface
	 */
	public function getRequest(): RequestInterface
	{
		return $this->getConnection()->getLastRequest();
	}

	/**
	 * Get the Response object from the last call.
	 *
	 * @return ResponseInterface
	 */
	public function getResponse(): ResponseInterface
	{
		return $this->getConnection()->getLastResponse();
	}
}<|MERGE_RESOLUTION|>--- conflicted
+++ resolved
@@ -5,573 +5,97 @@
 use Psr\Http\Message\RequestInterface;
 use Psr\Http\Message\ResponseInterface;
 
-
 abstract class Model
 {
-<<<<<<< HEAD
-    /**
-     * The primary key property for the resource.
-     * 
-     * Defaults to "id".
-     *
-     * @var string
-     */
-    protected $identifierName = 'id';
-
-    /**
-     * The name of the resource URI.
-     * 
-     * Defaults to the lowercase name of the Model class
-     * 
-     * For example, if the resource endpoint is "books", name the class Books or
-     * set this property on the class to "books."
-     *
-     * @var string
-     */
-    protected $resourceName;
-
-    /**
-     * The connection name to use for this resource
-     *
-     * @var string
-     */
-    protected $connectionName = 'default';
-
-    /**
-     * Array of property names that are read only. I.e. when setting named property, it will not modify.
-     *
-     * When set to null or empty array, all properties are writeable.
-     *
-     * @var array<string>|null
-     */
-    protected $readOnlyProperties;
-
-    /**
-     * When set to array of property names, only these properties are allowed to be mass assigned when calling the fill() method.
-     *
-     * If null, *all* properties can be mass assigned.
-     *
-     * @var array<string>|null
-     */
-    protected $fillableProperties;
-
-    /**
-     * Array of property names that are excluded when saving/updating model to API.
-     *
-     * If null or empty array, all properties will be sent when saving model.
-     *
-     * @var array<string>|null
-     */
-    protected $excludedProperties;
-
-    /**
-     * Resource Identifier
-     *
-     * @var mixed
-     */
-    private $resourceIdentifier;
-
-    /**
-     * Model properties (attributes)
-     *
-     * @var array<string, mixed>
-     */
-    private $properties = [];
-
-    /**
-     * Modified model properties (attributes)
-     *
-     * @var array<string, mixed>
-     */
-    private $modifiedProperties = [];
-
-    /**
-     * Dependent resources
-     *
-     * @var array
-     */
-    private $dependentResources = [];
-
-    /**
-     * Model constructor.
-     * 
-     * @param array<string, mixed> $data
-     */
-    public function __construct(array $data = [])
-    {
-        if( !empty($data) ){
-            $this->fill($data);
-        }
-    }
-
-    /**
-     * Get the value of the primary key/ID.
-     *
-     * @return mixed|null
-     */
-    protected function getIdentifierValue()
-    {
-        return $this->{$this->identifierName};
-    }
-
-    /**
-     * Get the identifier property name (defaults to "id")
-     *
-     * @return string
-     */
-    protected function getIdentifierName(): string
-    {
-        return $this->identifierName;
-    }
-
-    /**
-     * Manually set the resource identifier on the model instance.
-     *
-     * This property is used to inform the model whether the object was retrieved via the API vs a manually hydrated
-     * object instance.
-     *
-     * @param $value
-     * @return void
-     */
-    public function setResourceIdentifier($value): void
-    {
-        $this->resourceIdentifier = $value;
-    }
-
-    /**
-     * Get the model's resource name (defaults to lowercase class name)
-     *
-     * @return string
-     */
-    public function getResourceName()
-    {
-        if( empty($this->resourceName) ){
-
-            $resourceName = get_called_class();
-
-            if( ($pos = strrpos($resourceName, '\\')) !== false ) {
-                $resourceName = substr($resourceName, $pos + 1);
-            }
-
-            $this->resourceName = strtolower($resourceName);
-        }
-
-        return $this->resourceName;
-    }
-
-    /**
-     * Get the full resource URI of this instance.
-     *
-     * @return string
-     */
-    protected function getResourceUri(): string
-    {
-        $uri = '';
-
-        if( ($dependencies = $this->getDependencies()) ){
-           $uri.="{$dependencies}/";
-        }
-
-        $uri.=$this->getResourceName();
-
-        if( ($id = $this->getIdentifierValue()) ){
-            $uri.="/{$id}";
-        }
-
-        return $uri;
-    }
-
-    /**
-     * Save the resource.
-     *
-     * @param array $queryParams
-     * @param array $headers
-     * @return bool
-     */
-    public function save(array $queryParams = [], array $headers = []): bool
-    {
-        // Get the connection to use for this Model
-        $connection = ConnectionManager::get($this->connectionName);
-
-        // By default, submit all data.
-        $data = array_merge($this->properties, $this->modifiedProperties);
-
-        // No id, new (POST) resource instance.
-        if( empty($this->getIdentifierValue()) ){
-            $method = 'post';
-        }
-
-        // Existing resource, update (PUT/POST/PATCH depending on API) resource instance
-        else {
-
-            // Can we just send the modified properties? (i.e. a PATCH)
-            if( $connection->getOption(Connection::OPTION_UPDATE_DIFF) ){
-                $data = $this->modifiedProperties;
-            }
-
-            // Get the update method (usually either PUT or PATCH)
-            $method = $connection->getOption(Connection::OPTION_UPDATE_METHOD);
-        }
-
-        // Filter out excluded properties
-        if( is_array($this->excludedProperties) ){
-            $data = array_diff($data, $this->excludedProperties);
-        }
-
-        // Make request
-        $response = $connection->send(
-            $connection->buildRequest($method, $this->getResourceUri(), $queryParams, $this->serialize($data), $headers)
-        );
-
-        if( $response->isSuccessful() ){
-
-            $this->hydrate(
-                $this->parseFind(
-                    $this->deserialize($response->getBody()->getContents())
-                )
-            );
-
-            $this->modifiedProperties = [];
-            return true;
-        }
-
-        return false;
-    }
-
-    /**
-     * Destroy (delete) the resource.
-     *
-     * @param array $queryParams
-     * @param array $headers
-     *
-     * @return bool
-     */
-    public function destroy(array $queryParams = [], array $headers = []): bool
-    {
-        // Get the connection for this model.
-        $connection = ConnectionManager::get($this->connectionName);
-
-        $response = $connection->send(
-            $connection->buildRequest('delete', $this->getResourceUri(), $queryParams, null, $headers)
-        );
-
-        if( $this->isResponseSuccessful($response) ){
-            return true;
-        }
-
-        return false;
-    }
-
-    /**
-     * Mass assign properties with an array of key/value pairs.
-     *
-     * @param array<string, mixed> $data
-     */
-    public function fill(array $data): void
-    {
-        foreach( $data as $property => $value ){
-            if( is_array($this->fillableProperties) &&
-                !in_array($property, $this->fillableProperties) ){
-                continue;
-            }
-
-            $this->{$property} = $value;
-        }
-    }
-
-    /**
-     * Build a Collection of included resources in response payload.
-     *
-     * @param string $modelClass
-     * @param array $data
-     * @return array<Model>
-     */
-    public function includesMany(string $modelClass, array $data)
-    {
-        return $this->buildCollection($modelClass, $data);
-    }
-
-    /**
-     * Build a single instance of an included resource in response payload.
-     *
-     * @param string $modelClass
-     * @param mixed $data
-     * @return Model
-     */
-    public function includesOne(string $modelClass, $data): Model
-    {
-        if( empty($data) ||
-            (!is_object($data) && !is_array($data)) ){
-            return $data;
-        }
-
-        /** @var Model $modelInstance */
-        $modelInstance = new $modelClass;
-        $modelInstance->hydrate((array) $data);
-
-        /** @var self $instance */
-        return $modelInstance;
-    }
-
-    /**
-     * Set dependent resources to prepend to URI. You can call this method multiple times to prepend additional dependent
-     * resources.
-     *
-     * For example, if the API only allows you to create a new comment on a post *through* the post's URI:
-     *  POST /posts/1234/comment
-     *
-     * $comment = new Comment;
-     * $comment->through('posts/1234');
-     * $comment->body = "This is a comment";
-     * $comment->save();
-     *
-     * OR
-     *
-     * $post = Post::find(1234);
-     * $comment = new Comment;
-     * $comment->through($post);
-     * $comment->body = "This is a comment";
-     * $comment->save();
-     *
-     * @param Model|string $resource
-	 * @return Model
-     */
-    public function through($resource): Model
-    {
-        if( $resource instanceof static ){
-
-            if( !in_array($resource->getResourceUri(), $this->dependentResources) ){
-                $this->dependentResources[] = $resource->getResourceUri();
-            }
-            
-        }
-
-        else {
-
-            if( !in_array($resource, $this->dependentResources) ){
-                $this->dependentResources[] = $resource;
-            }
-            
-        }
-
-        return $this;
-    }
-
-
-    /**
-     * Get a model property.
-     *
-     * @param $property
-     * @return mixed|null
-     */
-    public function __get($property)
-    {
-        if( array_key_exists($property, $this->modifiedProperties) ){
-            return $this->modifiedProperties[$property];
-        }
-
-        elseif( array_key_exists($property, $this->properties) ){
-            return $this->properties[$property];
-        }
-
-        return null;
-    }
-
-    /**
-     * Set a model property.
-     *
-     * @param string $property
-     * @param mixed $value
-     */
-    public function __set(string $property, $value): void
-    {
-        // Is this a read only property?
-        if( isset($this->readOnlyProperties[$property]) ){
-            return;
-        }
-
-        $this->modifiedProperties[$property] = $value;
-    }
-
-    /**
-     * Get the original value of a property (before it was modified).
-     *
-     * @param string $property
-     * @return mixed|null
-     */
-    public function original(string $property)
-    {
-        if( array_key_exists($property, $this->properties) ){
-            return $this->properties[$property];
-        }
-
-        return null;
-    }
-
-    /**
-     * Reset all modified properties.
-     *
-     * @return void
-     */
-    public function reset(): void
-    {
-        $this->modifiedProperties = [];
-    }
-
-    /**
-     * Reload instance from data source. Resets all modified properties.
-     *
-     * @param array $queryParams
-     * @param array $headers
-     * @return bool
-     */
-    public function refresh(array $queryParams = [], array $headers = []): bool
-    {
-        $connection = ConnectionManager::get($this->connectionName);
-
-        $response = $connection->send(
-            $connection->buildRequest('get', $this->getResourceUri(), $queryParams, null, $headers)
-        );
-
-        if( $response->isSuccessful() ) {
-
-            $this->properties = [];
-            $this->modifiedProperties = [];
-            $this->hydrate(
-                $this->parseFind(
-                    $this->deserialize($response->getBody()->getContents())
-                )
-            );
-            return true;
-
-        }
-
-        return false;
-    }
-
-    /**
-     * Convert the model into an array.
-     * 
-     * @return array
-     */
-    public function toArray(): array
-    {
-        return self::objectToArray(
-            array_merge($this->properties, $this->modifiedProperties)
-        );
-    }
-
-    /**
-     * Conver the model into JSON.
-     * 
-     * @return string
-     */
-    public function toJson(): string
-    {
-        return \json_encode(
-            $this->toArray(),
-            JSON_UNESCAPED_SLASHES
-        );
-    }
-
-    /**
-     * Used to recursively convert model and relations into array.
-     *
-     * @param $data
-     * @return array
-     */
-    private static function objectToArray($data): array
-    {
-        $result = [];
-
-        foreach( $data as $property => $value )
-        {
-            if( $value instanceof Model )
-            {
-                $result[$property] = $value->toArray();
-            }
-            elseif( $value instanceof \StdClass )
-            {
-                $result[$property] = (array) $value;
-            }
-            elseif( is_array($value) ||
-                $value instanceof \ArrayAccess )
-            {
-                $result[$property] = self::objectToArray($value);
-            }
-            else{
-                $result[$property] = $value;
-            }
-        }
-
-        return $result;
-    }
-=======
-	/**
-	 * The unique/primary key field for the resource
-	 *
-	 * @var string $identifierName
-	 */
-	protected $identifierName = 'id';
-
-	/**
-	 * The name of the resource URI - defaults to the lowercase name of the Model class
-	 *
-	 * @var string $resourceName
-	 */
-	protected $resourceName = null;
+	/**
+	 * The primary key property for the resource.
+	 *
+	 * Defaults to "id".
+	 *
+	 * @var string
+	 */
+	protected $identifierName = "id";
+
+	/**
+	 * The name of the resource URI.
+	 *
+	 * Defaults to the lowercase name of the Model class
+	 *
+	 * For example, if the resource endpoint is "books", name the class Books or
+	 * set this property on the class to "books."
+	 *
+	 * @var string
+	 */
+	protected $resourceName;
 
 	/**
 	 * The connection name to use for this resource
 	 *
-	 * @var string $connectionName
-	 */
-	protected $connectionName = 'default';
+	 * @var string
+	 */
+	protected $connectionName = "default";
 
 	/**
 	 * Array of property names that are read only. I.e. when setting named property, it will not modify.
 	 *
 	 * When set to null or empty array, all properties are writeable.
 	 *
-	 * @var null|array
-	 */
-	protected $readOnlyProperties = null;
+	 * @var array<string>|null
+	 */
+	protected $readOnlyProperties;
 
 	/**
 	 * When set to array of property names, only these properties are allowed to be mass assigned when calling the fill() method.
 	 *
 	 * If null, *all* properties can be mass assigned.
 	 *
-	 * @var null|array
-	 */
-	protected $fillableProperties = null;
+	 * @var array<string>|null
+	 */
+	protected $fillableProperties;
 
 	/**
 	 * Array of property names that are excluded when saving/updating model to API.
 	 *
 	 * If null or empty array, all properties will be sent when saving model.
 	 *
-	 * @var null|array
-	 */
-	protected $excludedProperties = null;
-
-	/** @var string|integer|null $resourceIdentifier */
-	private $resourceIdentifier = null;
-
-	/** @var array $properties */
+	 * @var array<string>|null
+	 */
+	protected $excludedProperties;
+
+	/**
+	 * Resource Identifier
+	 *
+	 * @var mixed
+	 */
+	private $resourceIdentifier;
+
+	/**
+	 * Model properties (attributes)
+	 *
+	 * @var array<string,mixed>
+	 */
 	private $properties = [];
 
-	/** @var array $modifiedProperties */
+	/**
+	 * Modified model properties (attributes)
+	 *
+	 * @var array<string, mixed>
+	 */
 	private $modifiedProperties = [];
 
-	/** @var array $dependentResources */
+	/**
+	 * Dependent resources
+	 *
+	 * @var array
+	 */
 	private $dependentResources = [];
 
 	/**
 	 * Model constructor.
-	 * @param array|object|null $data
-	 */
-	public function __construct($data = null)
+	 *
+	 * @param array<string,mixed> $data
+	 */
+	public function __construct(array $data = [])
 	{
 		if( !empty($data) ){
 			$this->fill($data);
@@ -579,182 +103,209 @@
 	}
 
 	/**
-	 * Get the ID of the resource
+	 * Get the identifier property name (defaults to "id")
+	 *
+	 * @return string
+	 */
+	protected function getIdentifierName(): string
+	{
+		return $this->identifierName;
+	}
+
+	/**
+	 * Get the value of the primary key/ID.
 	 *
 	 * @return mixed|null
 	 */
-	public function getId()
+	protected function getIdentifierValue()
 	{
 		return $this->{$this->identifierName};
 	}
 
 	/**
-	 * Get the identifier property name (defaults to "id")
+	 * Manually set the resource identifier on the model instance.
+	 *
+	 * This property is used to inform the model whether the object was retrieved via the API vs a manually hydrated
+	 * object instance.
+	 *
+	 * @param mixed $value
+	 * @return void
+	 */
+	public function setResourceIdentifier($value): void
+	{
+		$this->resourceIdentifier = $value;
+	}
+
+	/**
+	 * Get the model's resource name (defaults to lowercase class name).
 	 *
 	 * @return string
 	 */
-	public function getIdentifierName()
-	{
-		return $this->identifierName;
-	}
-
-	/**
-	 * Get the full resource URI
+	public function getResourceName(): string
+	{
+		if( empty($this->resourceName) ){
+
+			$resourceName = \get_called_class();
+
+			$pos = \strrpos($resourceName, "\\");
+
+			if( $pos !== false ) {
+				$resourceName = \substr($resourceName, $pos + 1);
+			}
+
+			$this->resourceName = \strtolower($resourceName);
+		}
+
+		return $this->resourceName;
+	}
+
+	/**
+	 * Get the full resource URI of this instance.
 	 *
 	 * @return string
 	 */
-	public function getResourceUri()
-	{
-		$uri = '';
-
-		if( ($dependencies = $this->getDependencies()) ){
-		$uri.="{$dependencies}/";
-		}
-
-		$uri.=$this->getResourceName();
-
-		if( ($id = $this->getId()) ){
-			$uri.="/{$id}";
+	protected function getResourceUri(): string
+	{
+		$uri = "";
+
+		$dependencies = $this->getDependencies();
+
+		if( $dependencies ){
+			$uri .= "{$dependencies}/";
+		}
+
+		$uri .= $this->getResourceName();
+
+		if( ($id = $this->getIdentifierValue()) ){
+			$uri .= "/{$id}";
 		}
 
 		return $uri;
 	}
 
 	/**
-	 * Save the entity
-	 *
-	 * @param array $queryParams
-	 * @param array $headers
-	 *
+	 * Save the resource.
+	 *
+	 * @param array<string,mixed> $queryParams
+	 * @param array<string,mixed> $headers
 	 * @return bool
 	 */
-	public function save(array $queryParams = [], array $headers = [])
-	{
-		// By default, submit all data
-		$data = array_merge($this->properties, $this->modifiedProperties);
-
-		// No id, new (POST) resource instance
-		if( $this->{$this->identifierName} == false ){
-			$method = 'post';
+	public function save(array $queryParams = [], array $headers = []): bool
+	{
+		// Get the connection to use for this Model
+		$connection = ConnectionManager::get($this->connectionName);
+
+		// By default, submit all data.
+		$data = \array_merge($this->properties, $this->modifiedProperties);
+
+		// No id, new (POST) resource instance.
+		if( empty($this->getIdentifierValue()) ){
+			$method = "post";
 		}
 
 		// Existing resource, update (PUT/POST/PATCH depending on API) resource instance
 		else {
 
 			// Can we just send the modified properties? (i.e. a PATCH)
-			if( $this->getConnection()->getOption(Connection::OPTION_UPDATE_DIFF) ){
+			if( $connection->getOption(Connection::OPTION_UPDATE_DIFF) ){
 				$data = $this->modifiedProperties;
 			}
 
 			// Get the update method (usually either PUT or PATCH)
-			$method = $this->getConnection()->getOption(Connection::OPTION_UPDATE_METHOD);
+			$method = $connection->getOption(Connection::OPTION_UPDATE_METHOD);
 		}
 
 		// Filter out excluded properties
-		if( is_array($this->excludedProperties) ){
-			$data = array_diff($data, $this->excludedProperties);
-		}
-
-		// Build request object
-		$request = $this->getConnection()->buildRequest($method, $this->getResourceUri(), $queryParams, $this->encode($data), $headers);
-
-		// Do the update
-		$response = $this->getConnection()->send($request);
-		if( $response->isSuccessful() ){
-			$this->hydrate($this->parseFind($response->getPayload()));
+		if( \is_array($this->excludedProperties) ){
+			$data = \array_diff($data, $this->excludedProperties);
+		}
+
+		// Make request
+		$response = $connection->send(
+			$connection->buildRequest($method, $this->getResourceUri(), $queryParams, $this->serialize($data), $headers)
+		);
+
+		if( $connection->isResponseSuccessful($response) ){
+
+			$this->hydrate(
+				$this->parseFind(
+					$this->deserialize($response->getBody()->getContents())
+				)
+			);
+
 			$this->modifiedProperties = [];
 			return true;
 		}
 
-		// Should we throw an exception?
-		if( $response->isThrowable() ) {
-			throw new ActiveResourceResponseException($response);
-		}
-
 		return false;
 	}
 
 	/**
-	 * Destroy (delete) the resource
-	 *
-	 * @param array $queryParams
-	 * @param array $headers
-	 *
+	 * Destroy (delete) the resource.
+	 *
+	 * @param array<string,mixed> $queryParams
+	 * @param array<string,mixed> $headers
 	 * @return bool
 	 */
-	public function destroy(array $queryParams = [], array $headers = [])
-	{
-		// Build request
-		$request = $this->getConnection()->buildRequest('delete', $this->getResourceUri(), $queryParams, null, $headers);
-
-		// Get response
-		$response = $this->getConnection()->send($request);
-		if( $response->isSuccessful() ){
-			return true;
-		}
-
-		// Throw if needed
-		if( $response->isThrowable() ) {
-			throw new ActiveResourceResponseException($response);
-		}
-
-		return false;
-	}
-
-
-	/**
-	 * Mass assign properties with an array of key/value pairs
-	 *
+	public function destroy(array $queryParams = [], array $headers = []): bool
+	{
+		$connection = ConnectionManager::get($this->connectionName);
+
+		$connection->send(
+			$connection->buildRequest("delete", $this->getResourceUri(), $queryParams, null, $headers)
+		);
+
+		return true;
+	}
+
+	/**
+	 * Mass assign properties with an array of key/value pairs.
+	 *
+	 * @param array<string,mixed> $data
+	 */
+	public function fill(array $data): void
+	{
+		foreach( $data as $property => $value ){
+			if( \is_array($this->fillableProperties) &&
+				!\in_array($property, $this->fillableProperties) ){
+				continue;
+			}
+
+			$this->{$property} = $value;
+		}
+	}
+
+	/**
+	 * Build a Collection of included resources in response payload.
+	 *
+	 * @param string $modelClass
 	 * @param array $data
-	 */
-	public function fill(array $data)
-	{
-		foreach( $data as $property => $value ){
-			if( is_array($this->fillableProperties) &&
-				!in_array($property, $this->fillableProperties) ){
-				continue;
-			}
-
-			$this->{$property} = $value;
-		}
-	}
-
-	/**
-	 * Build a Collection of included resources in response payload.
-	 *
-	 * @param string $model
-	 * @param array $data
-	 *
-	 * @return array|mixed
-	 */
-	public function includesMany($model, array $data)
-	{
-		if( empty($data) ){
-			return $this->buildCollection($model, []);
-		}
-
-		return $this->buildCollection($model, $data);
+	 * @return array<Model>
+	 */
+	public function includesMany(string $modelClass, array $data)
+	{
+		return $this->buildCollection($modelClass, $data);
 	}
 
 	/**
 	 * Build a single instance of an included resource in response payload.
 	 *
-	 * @param string $model
-	 * @param $data
+	 * @param string $modelClass
+	 * @param mixed $data
 	 * @return Model
 	 */
-	public function includesOne($model, $data)
+	public function includesOne(string $modelClass, $data): Model
 	{
 		if( empty($data) ||
-			(!is_object($data) && !is_array($data)) ){
+			(!\is_object($data) && !\is_array($data)) ){
 			return $data;
 		}
 
-		/** @var Model $modelInstance */
-		$modelInstance = new $model;
-		$modelInstance->hydrate($data);
-
-		/** @var self $instance */
+		/**
+		 * @var Model $modelInstance
+		 */
+		$modelInstance = new $modelClass;
+		$modelInstance->hydrate((array) $data);
 		return $modelInstance;
 	}
 
@@ -779,25 +330,22 @@
 	 * $comment->save();
 	 *
 	 * @param Model|string $resource
-	 *
 	 * @return Model
 	 */
-	public function through($resource)
-	{
-		if( $resource instanceof Model ){
-
-			if( !in_array($resource->getResourceUri(), $this->dependentResources) ){
+	public function through($resource): Model
+	{
+		if( $resource instanceof static ){
+
+			if( !\in_array($resource->getResourceUri(), $this->dependentResources) ){
 				$this->dependentResources[] = $resource->getResourceUri();
 			}
-
-		}
-
-		else{
-
-			if( !in_array($resource, $this->dependentResources) ){
+		}
+
+		else {
+
+			if( !\in_array($resource, $this->dependentResources) ){
 				$this->dependentResources[] = $resource;
 			}
-
 		}
 
 		return $this;
@@ -805,18 +353,17 @@
 
 
 	/**
-	 * Magic getter
-	 *
-	 * @param $property
+	 * Get a model property.
+	 *
+	 * @param string $property
 	 * @return mixed|null
 	 */
-	public function __get($property)
-	{
-		if( array_key_exists($property, $this->modifiedProperties) ){
+	public function __get(string $property)
+	{
+		if( \array_key_exists($property, $this->modifiedProperties) ){
 			return $this->modifiedProperties[$property];
 		}
-
-		elseif( array_key_exists($property, $this->properties) ){
+		elseif( \array_key_exists($property, $this->properties) ){
 			return $this->properties[$property];
 		}
 
@@ -824,16 +371,15 @@
 	}
 
 	/**
-	 * Magic setter
-	 *
-	 * @param $property
-	 * @param $value
-	 */
-	public function __set($property, $value)
+	 * Set a model property.
+	 *
+	 * @param string $property
+	 * @param mixed $value
+	 */
+	public function __set(string $property, $value): void
 	{
 		// Is this a read only property?
-		if( is_array($this->readOnlyProperties) &&
-			in_array($property, $this->readOnlyProperties) ){
+		if( isset($this->readOnlyProperties[$property]) ){
 			return;
 		}
 
@@ -843,13 +389,12 @@
 	/**
 	 * Get the original value of a property (before it was modified).
 	 *
-	 *
-	 * @param $property
+	 * @param string $property
 	 * @return mixed|null
 	 */
-	public function original($property)
-	{
-		if( array_key_exists($property, $this->properties) ){
+	public function original(string $property)
+	{
+		if( \array_key_exists($property, $this->properties) ){
 			return $this->properties[$property];
 		}
 
@@ -857,70 +402,78 @@
 	}
 
 	/**
-	 * Reset all modified properties
+	 * Reset all modified properties.
 	 *
 	 * @return void
 	 */
-	public function reset()
+	public function reset(): void
 	{
 		$this->modifiedProperties = [];
 	}
 
 	/**
-	 * Reset all data on model instance and reload from remote API.
+	 * Reload instance from data source. Resets all modified properties.
 	 *
 	 * @param array $queryParams
 	 * @param array $headers
 	 * @return bool
 	 */
-	public function refresh(array $queryParams = [], array $headers = [])
-	{
-		// Build the request object
-		$request = $this->getConnection()->buildRequest('get', $this->getResourceUri(), $queryParams, null, $headers);
-
-		// Send the request
-		$response = $this->getConnection()->send($request);
-		if( $response->isSuccessful() ) {
-
-			// Clear out all local properties and modified properties
+	public function refresh(array $queryParams = [], array $headers = []): bool
+	{
+		$connection = ConnectionManager::get($this->connectionName);
+
+		$response = $connection->send(
+			$connection->buildRequest('get', $this->getResourceUri(), $queryParams, null, $headers)
+		);
+
+		if( $connection->isResponseSuccessful($response) ) {
+
 			$this->properties = [];
 			$this->modifiedProperties = [];
-
-			$this->hydrate($this->parseFind($response->getPayload()));
+			$this->hydrate(
+				$this->parseFind(
+					$this->deserialize($response->getBody()->getContents())
+				)
+			);
 			return true;
-		}
-
-		if( $response->isThrowable() ) {
-			throw new ActiveResourceResponseException($response);
+
 		}
 
 		return false;
 	}
 
 	/**
+	 * Convert the model into an array.
+	 *
 	 * @return array
 	 */
-	public function toArray()
-	{
-		$properties = array_merge($this->properties, $this->modifiedProperties);
-		return self::objectToArray($properties);
-	}
-
-	/**
+	public function toArray(): array
+	{
+		return self::objectToArray(
+			\array_merge($this->properties, $this->modifiedProperties)
+		);
+	}
+
+	/**
+	 * Conver the model into JSON.
+	 *
 	 * @return string
 	 */
-	public function toJson()
-	{
-		return json_encode($this->toArray(), JSON_UNESCAPED_SLASHES);
-	}
-
-	/**
-	 * Used to recursively convert model and relations into array
+	public function toJson(): string
+	{
+		return \json_encode(
+			$this->toArray(),
+			JSON_UNESCAPED_SLASHES
+		);
+	}
+
+	/**
+	 * Used to recursively convert model and relations into array.
 	 *
 	 * @param $data
 	 * @return array
 	 */
-	private static function objectToArray($data)
+	private static function objectToArray($data): array
 	{
 		$result = [];
 
@@ -932,7 +485,7 @@
 			}
 			elseif( $value instanceof \StdClass )
 			{
-				$result[$property] = (array)$value;
+				$result[$property] = (array) $value;
 			}
 			elseif( is_array($value) ||
 				$value instanceof \ArrayAccess )
@@ -946,7 +499,6 @@
 
 		return $result;
 	}
->>>>>>> 6aa8304d
 
 	/**
 	 * Default serialize method for Request payloads.
@@ -959,346 +511,55 @@
 	 * @param mixed $data
 	 * @return string
 	 */
-<<<<<<< HEAD
-    protected function serialize($data): string
+	protected function serialize($data): string
 	{
 		return \json_encode($data);
-    }
-    
-    /**
-     * Default deserialize method for Response payloads.
-     * 
-     * You should override this method in your models or in a BaseModel class.
-     *
-     * @param string $data
-     * @return object
-     */
-    protected function deserialize(string $data): object
-    {
-        return \json_decode($data);
-    }
-
-    /**
-     * Get the Connection configured for the model.
-     *
-     * @throws ActiveResourceException
-     * @return Connection
-     */
-    public function getConnection(): Connection
-    {
-        return ConnectionManager::get($this->connectionName);
-    }
-
-    /**
-     * Return an instance of the called class
-     *
-     * @param array|null $constructorData
-     * @return Model
-     */
-    protected static function getModelInstance($constructorData = null)
-    {
-        $className = get_called_class();
-        return new $className($constructorData);
-    }
-
-    /**
-     * Is this entity modified?
-     *
-     * @return boolean
-     */
-    protected function isModified(): bool
-    {
-        return (count($this->modifiedProperties) > 0);
-    }
-
-    /**
-     * Get any resource dependencies
-     *
-     * @return string
-     */
-    protected function getDependencies(): string
-    {
-        return implode('/', $this->dependentResources);
-    }
-
-    /**
-     * Where to find the single resource data from the response payload.
-     *
-     * You should overwrite this method in your model class to suit your needs.
-     *
-     * @param $payload
-     * @return mixed
-     */
-    protected function parseFind($payload)
-    {
-        return $payload;
-    }
-
-    /**
-     * Where to find the array of data from the response payload.
-     *
-     * You should overwrite this method in your model class to suit your needs.
-     *
-     * @param $payload
-     * @return mixed
-     */
-    protected function parseAll($payload)
-    {
-        return $payload;
-    }
-
-    /**
-     * Hydrate model instance with data.
-     *
-     * @param array<string, mixed> $data
-     * @return void
-     */
-    protected function hydrate(array $data): void
-    {
-        foreach( $data as $property => $value ){
-
-            if( method_exists($this, $property) ){
-                $value = $this->{$property}($value);
-            }
-
-            $this->properties[$property] = $value;
-        }
-    }
-
-    /**
-     * Find (GET) a specific resource by its ID
-     *
-     * This method assumes the payload contains a *SINGLE* resource instance. This method will call the
-     * parseFind method on the Model instance to know where to look in the payload to get the resource data.
-     *
-     * @param integer|string $id
-     * @param array $queryParams
-     * @param array $headers
-     * @throws ActiveResourceResponseException
-     * @return Model|null
-     */
-    public static function find($id, array $queryParams = [], array $headers = []): ?Model
-    {
-        $instance = self::getModelInstance();
-
-        $uri = $instance->getResourceUri() . "/{$id}";
-
-        // Build the request object
-        $request = $instance->getConnection()->buildRequest('get', $uri, $queryParams, null, $headers);
-
-        // Send the request
-        $response = $instance->getConnection()->send($request);
-        
-        if( $response->isSuccessful() ) {
-            $instance->hydrate(
-                $instance->parseFind(
-                    $instance->deserialize($response->getBody()->getContents())
-                )
-            );
-            return $instance;
-        }
-
-        return null;
-    }
-
-    /**
-     * Get ALL resources
-     *
-     * This method assumes the payload contains an ARRAY of resource instances. This method will call the
-     * parseAll method on the Model instance to know where to look in the payload to get the array of resource data.
-     *
-     * @param array $queryParams
-     * @param array $headers
-     * @throws ActiveResourceResponseException
-     * @return mixed
-     */
-    public static function all(array $queryParams = [], array $headers = [])
-    {
-        $instance = self::getModelInstance();
-
-        // Build the request
-        $request = $instance->getConnection()->buildRequest('get', $instance->getResourceUri(), $queryParams, null, $headers);
-
-        // Send the request
-        $response = $instance->getConnection()->send($request);
-
-        if( $response->isSuccessful() ) {
-            $data = $instance->parseAll($response->getPayload());
-            return $instance->buildCollection(get_called_class(), $data);
-        }
-
-        return null;
-    }
-
-    /**
-     * Delete a resource
-     *
-     * @param $id
-     * @param array $queryParams
-     * @param array $headers
-     *
-     * @throws ActiveResourceResponseException
-     *
-     * @return bool
-     */
-    public static function delete($id, array $queryParams = [], array $headers)
-    {
-        $instance = self::getModelInstance();
-
-        $uri = $instance->getResourceUri() . "/{$id}";
-
-        // Build request object
-        $request = $instance->getConnection()->buildRequest('delete', $uri, $queryParams, null, $headers);
-
-        // Send request
-        $response = $instance->getConnection()->send($request);
-
-        if( $response->isSuccessful() ) {
-            return true;
-        }
-
-        return false;
-    }
-
-    /**
-     * Find a single instance *through* a dependent resource. It prepends the resource URI with the given dependent
-     * resource URI. For example:
-     *  API URI: [GET] /posts/1234/comments/5678
-     *
-     *  $comment = Comment::findThrough('posts/1234', 5678);
-     *
-     *  OR
-     *
-     * $post = Post::find(1234);
-     * $comment = Comment::findThrough($post, 5678);
-     *
-     * @param Model|string $resource
-     * @param string|null $id
-     * @param array $queryParams
-     * @param array $headers
-     * @throws ActiveResourceResponseException
-     * @return Model|null
-     */
-    public static function findThrough($resource, $id = null, array $queryParams = [], array $headers = []): ?Model
-    {
-        // Create model instance and set a dependent resource.
-        $instance = self::getModelInstance()->through($resource);
-
-        // Send request
-        $response = $instance->getConnection()->send(
-            $instance->getConnection()->buildRequest('get', $instance->getResourceUri() . "/{$id}", $queryParams, null, $headers)
-        );
-
-        if( $response->isSuccessful() ) {
-            $instance->hydrate(
-                $instance->parseFind(
-                    $instance->deserialize($response->getBody()->getContents())
-                )
-            );
-
-            return $instance;
-        }
-        
-        return null;
-    }
-
-    /**
-     * Find all instances *through* a dependent resource. It prepends the resource URI with the given dependent
-     * resource URI. For example:
-     *
-     *  API URI: [GET] /posts/1234/comments
-     *
-     *  $comments = Comment::allThrough('posts/1234');
-     *
-     *  OR
-     *
-     * $post = Post::find(1234);
-     * $comments = Comment::allThrough($post);
-     *
-     * @param Model|string $resource
-     * @param array $queryParams
-     * @param array $headers
-     * @throws ActiveResourceResponseException
-     * @return mixed
-     */
-    public static function allThrough($resource, array $queryParams = [], array $headers = [])
-    {
-        $instance = self::getModelInstance()->through($resource);
-
-        $response = $instance->getConnection()->send(
-            $instance->getConnection()->buildRequest('get', $instance->getResourceUri(), $queryParams, null, $headers)
-        );
-
-        if( $response->isSuccessful() ) {
-            return $instance->buildCollection(
-                get_called_class(),
-                $instance->parseAll(
-                    $instance->deserialize(
-                        $response->getBody()->getContents()
-                    )
-                )
-            );
-        }
-
-        return null;
-    }
-=======
-	protected function encode($data)
-	{
-		return json_encode($data);
-	}
-
-	/**
-	 * Get the model's resource name (defaults to lowercase class name)
-	 *
-	 * @return null|string
-	 */
-	public function getResourceName()
-	{
-		if( empty($this->resourceName) ){
-
-			$resourceName = get_called_class();
-
-			if( ($pos = strrpos($resourceName, '\\')) !== false ) {
-				$resourceName = substr($resourceName, $pos + 1);
-			}
-
-			$this->resourceName = strtolower($resourceName);
-		}
-
-		return $this->resourceName;
-	}
-
-	/**
-	 * Get the API connection for the model
-	 *
+	}
+
+	/**
+	 * Default deserialize method for Response payloads.
+	 *
+	 * You should override this method in your models or in a BaseModel class.
+	 *
+	 * @param string $data
+	 * @return mixed
+	 */
+	protected function deserialize(string $data)
+	{
+		return \json_decode($data);
+	}
+
+	/**
+	 * Get the Connection configured for the model.
+	 *
+	 * @throws ActiveResourceException
 	 * @return Connection
 	 */
-	public function getConnection()
+	public function getConnection(): Connection
 	{
 		return ConnectionManager::get($this->connectionName);
 	}
 
 	/**
-	 * Return an instance of the called class
-	 *
-	 * @param null $constructorData
-	 * @return self
-	 */
-	protected static function getCalledClassInstance($constructorData = null)
-	{
-		$className = get_called_class();
+	 * Return an instance of the called class.
+	 *
+	 * @param array<string,mixed> $constructorData
+	 * @return Model
+	 */
+	protected static function getModelInstance(array $constructorData = [])
+	{
+		$className = \get_called_class();
 		return new $className($constructorData);
 	}
 
 	/**
 	 * Is this entity modified?
 	 *
-	 * @return int
-	 */
-	protected function isModified()
-	{
-		return count($this->modifiedProperties) > 0;
+	 * @return boolean
+	 */
+	protected function isModified(): bool
+	{
+		return \count($this->modifiedProperties) > 0;
 	}
 
 	/**
@@ -1306,17 +567,17 @@
 	 *
 	 * @return string
 	 */
-	protected function getDependencies()
-	{
-		return implode('/', $this->dependentResources);
+	protected function getDependencies(): string
+	{
+		return \implode("/", $this->dependentResources);
 	}
 
 	/**
 	 * Where to find the single resource data from the response payload.
 	 *
-	 * You should overwrite this method in your model class to suite your needs.
-	 *
-	 * @param $payload
+	 * You should overwrite this method in your model class to suit your needs.
+	 *
+	 * @param mixed $payload
 	 * @return mixed
 	 */
 	protected function parseFind($payload)
@@ -1327,9 +588,9 @@
 	/**
 	 * Where to find the array of data from the response payload.
 	 *
-	 * You should overwrite this method in your model class to suite your needs.
-	 *
-	 * @param $payload
+	 * You should overwrite this method in your model class to suit your needs.
+	 *
+	 * @param mixed $payload
 	 * @return mixed
 	 */
 	protected function parseAll($payload)
@@ -1338,54 +599,22 @@
 	}
 
 	/**
-	 * Hydrate model instance
-	 *
-	 * @param array|object $data
-	 * @throws ActiveResourceException
-	 * @return boolean
-	 */
-	protected function hydrate($data)
-	{
-		if( empty($data) ){
-			return true;
-		}
-
-		// Convert array based data into object
-		if( is_array($data) ) {
-			$data = (object)$data;
-		}
-
-		// Process the data payload object
-		if( is_object($data) ){
-			foreach( get_object_vars($data) as $property => $value ){
-
-				// is there some sort of filter method on this property?
-				if( method_exists($this, $property) ){
-					$value = $this->{$property}($value);
-				}
-
-				$this->properties[$property] = $value;
-			}
-
-			return true;
-		}
-
-		throw new ActiveResourceException('Failed to hydrate - invalid data format.');
-	}
-
-	/**
-	 * Manually set the resource identifier on the model instance.
-	 *
-	 * This property is used to inform the model whether the object was retrieved via the API vs a manually hydrated
-	 * object instance.
-	 *
-	 * @param $value
-	 */
-	public function setResourceIdentifier($value)
-	{
-		$this->resourceIdentifier = $value;
-	}
-
+	 * Hydrate model instance with data.
+	 *
+	 * @param array<string, mixed> $data
+	 * @return void
+	 */
+	protected function hydrate(array $data): void
+	{
+		foreach( $data as $property => $value ){
+
+			if( method_exists($this, $property) ){
+				$value = $this->{$property}($value);
+			}
+
+			$this->properties[$property] = $value;
+		}
+	}
 
 	/**
 	 * Find (GET) a specific resource by its ID
@@ -1396,32 +625,33 @@
 	 * @param integer|string $id
 	 * @param array $queryParams
 	 * @param array $headers
-	 *
 	 * @throws ActiveResourceResponseException
-	 *
-	 * @return Model|boolean
-	 */
-	public static function find($id, array $queryParams = [], array $headers = [])
-	{
-		$instance = self::getCalledClassInstance();
+	 * @return Model|null
+	 */
+	public static function find($id, array $queryParams = [], array $headers = []): ?Model
+	{
+		$instance = self::getModelInstance();
 
 		$uri = $instance->getResourceUri() . "/{$id}";
 
+		$connection = $instance->getConnection();
+
 		// Build the request object
-		$request = $instance->getConnection()->buildRequest('get', $uri, $queryParams, null, $headers);
+		$request = $connection->buildRequest("get", $uri, $queryParams, null, $headers);
 
 		// Send the request
-		$response = $instance->getConnection()->send($request);
-		if( $response->isSuccessful() ) {
-			$instance->hydrate($instance->parseFind($response->getPayload()));
+		$response = $connection->send($request);
+
+		if( $connection->isResponseSuccessful($response) ) {
+			$instance->hydrate(
+				$instance->parseFind(
+					$instance->deserialize($response->getBody()->getContents())
+				)
+			);
 			return $instance;
 		}
 
-		if( $response->isThrowable() ) {
-			throw new ActiveResourceResponseException($response);
-		}
-
-		return false;
+		return null;
 	}
 
 	/**
@@ -1430,36 +660,33 @@
 	 * This method assumes the payload contains an ARRAY of resource instances. This method will call the
 	 * parseAll method on the Model instance to know where to look in the payload to get the array of resource data.
 	 *
-	 * @param array $queryParams
-	 * @param array $headers
-	 *
+	 * @param array<string,mixed> $queryParams
+	 * @param array<string,mixed> $headers
 	 * @throws ActiveResourceResponseException
-	 *
-	 * @return array|boolean|mixed
+	 * @return mixed
 	 */
 	public static function all(array $queryParams = [], array $headers = [])
 	{
-		$instance = self::getCalledClassInstance();
+		$instance = self::getModelInstance();
+
+		$connection = $instance->getConnection();
 
 		// Build the request
-		$request = $instance->getConnection()->buildRequest('get', $instance->getResourceUri(), $queryParams, null, $headers);
+		$request = $connection->buildRequest('get', $instance->getResourceUri(), $queryParams, null, $headers);
 
 		// Send the request
-		$response = $instance->getConnection()->send($request);
-		if( $response->isSuccessful() ) {
-			$data = $instance->parseAll($response->getPayload());
-			return $instance->buildCollection(get_called_class(), $data);
-		}
-
-		if( $response->isThrowable() ) {
-			throw new ActiveResourceResponseException($response);
-		}
-
-		return false;
-	}
-
-	/**
-	 * Delete a resource
+		$response = $connection->send($request);
+
+		if( $connection->isResponseSuccessful($response) ) {
+			$data = $instance->parseAll($response->getBody()->getContents());
+			return $instance->buildCollection(\get_called_class(), $data);
+		}
+
+		return null;
+	}
+
+	/**
+	 * Delete a resource.
 	 *
 	 * @param mixed $id
 	 * @param array<string,mixed> $queryParams
@@ -1469,24 +696,19 @@
 	 */
 	public static function delete($id, array $queryParams = [], array $headers = [])
 	{
-		$instance = self::getCalledClassInstance();
+		$instance = self::getModelInstance();
 
 		$uri = $instance->getResourceUri() . "/{$id}";
 
+		$connection = $instance->getConnection();
+
 		// Build request object
-		$request = $instance->getConnection()->buildRequest('delete', $uri, $queryParams, null, $headers);
+		$request = $connection->buildRequest('delete', $uri, $queryParams, null, $headers);
 
 		// Send request
-		$response = $instance->getConnection()->send($request);
-		if( $response->isSuccessful() ) {
-			return true;
-		}
-
-		if( $response->isThrowable() ) {
-			throw new ActiveResourceResponseException($response);
-		}
-
-		return false;
+		$response = $connection->send($request);
+
+		return $connection->isResponseSuccessful($response);
 	}
 
 	/**
@@ -1505,32 +727,32 @@
 	 * @param string|null $id
 	 * @param array $queryParams
 	 * @param array $headers
-	 *
 	 * @throws ActiveResourceResponseException
-	 *
-	 * @return Model|bool
-	 */
-	public static function findThrough($resource, $id = null, array $queryParams = [], array $headers = [])
-	{
-		$instance = self::getCalledClassInstance();
-		$instance->through($resource);
-		$uri = $instance->getResourceUri() . "/{$id}";
-
-		// Build request object
-		$request = $instance->getConnection()->buildRequest('get', $uri, $queryParams, null, $headers);
-
-		// Do request
-		$response = $instance->getConnection()->send($request);
-		if( $response->isSuccessful() ) {
-			$instance->hydrate($instance->parseFind($response->getPayload()));
+	 * @return Model|null
+	 */
+	public static function findThrough($resource, $id = null, array $queryParams = [], array $headers = []): ?Model
+	{
+		// Create model instance and set a dependent resource.
+		$instance = self::getModelInstance()->through($resource);
+
+		$connection = $instance->getConnection();
+
+		// Send request
+		$response = $connection->send(
+			$connection->buildRequest("get", $instance->getResourceUri() . "/{$id}", $queryParams, null, $headers)
+		);
+
+		if( $connection->isResponseSuccessful($response) ) {
+			$instance->hydrate(
+				$instance->parseFind(
+					$instance->deserialize($response->getBody()->getContents())
+				)
+			);
+
 			return $instance;
 		}
 
-		if( $response->isThrowable() ) {
-			throw new ActiveResourceResponseException($response);
-		}
-
-		return false;
+		return null;
 	}
 
 	/**
@@ -1547,35 +769,34 @@
 	 * $comments = Comment::allThrough($post);
 	 *
 	 * @param Model|string $resource
-	 * @param array $queryParams
-	 * @param array $headers
-	 *
+	 * @param array<string,mixed> $queryParams
+	 * @param array<string,mixed> $headers
 	 * @throws ActiveResourceResponseException
-	 *
-	 * @return Collection|bool
+	 * @return mixed
 	 */
 	public static function allThrough($resource, array $queryParams = [], array $headers = [])
 	{
-		$instance = self::getCalledClassInstance();
-		$instance->through($resource);
-
-		// Build request object
-		$request = $instance->getConnection()->buildRequest('get', $instance->getResourceUri(), $queryParams, null, $headers);
-
-		// Do request, get response
-		$response = $instance->getConnection()->send($request);
-		if( $response->isSuccessful() ) {
-			$data = $instance->parseAll($response->getPayload());
-			return $instance->buildCollection(get_called_class(), $data);
-		}
-
-		if( $response->isThrowable() ) {
-			throw new ActiveResourceResponseException($response);
-		}
-
-		return false;
-	}
->>>>>>> 6aa8304d
+		$instance = self::getModelInstance()->through($resource);
+
+		$connection = $instance->getConnection();
+
+		$response = $connection->send(
+			$connection->buildRequest('get', $instance->getResourceUri(), $queryParams, null, $headers)
+		);
+
+		if( $connection->isResponseSuccessful($response) ) {
+			return $instance->buildCollection(
+				get_called_class(),
+				$instance->parseAll(
+					$instance->deserialize(
+						$response->getBody()->getContents()
+					)
+				)
+			);
+		}
+
+		return null;
+	}
 
 	/**
 	 * Build a collection of models.
@@ -1584,24 +805,14 @@
 	 * @param array $data
 	 * @return mixed
 	 */
-<<<<<<< HEAD
-    protected function buildCollection(string $modelClass, array $data)
-=======
-	protected function buildCollection($model, array $data)
->>>>>>> 6aa8304d
-	{
-        $instances = [];
-        
+	protected function buildCollection(string $modelClass, array $data)
+	{
+		$instances = [];
+
 		foreach( $data as $object ){
-<<<<<<< HEAD
-		    /** @var Model $modelInstance */
-		    $modelInstance = new $modelClass;
-		    $modelInstance->hydrate($object);
-=======
 			/** @var Model $modelInstance */
-			$modelInstance = new $model;
+			$modelInstance = new $modelClass;
 			$modelInstance->hydrate($object);
->>>>>>> 6aa8304d
 			$instances[] = $modelInstance;
 		}
 
