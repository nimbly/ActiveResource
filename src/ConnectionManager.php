<?php

namespace ActiveResource;

use Exception;


class ConnectionManager
{
<<<<<<< HEAD
    /**
     * Connections.
     * 
     * @var array<string, Connection>
     */
    protected static $connections = [];

    /**
     * Add an API connection
     *
     * @param Connection $connection
     * @param string $name
     */
    public static function add(Connection $connection, string $name = 'default'): void
    {
        self::$connections[$name] = $connection;
    }

    /**
     * Get a connection by its name.
     *
     * @param string $name
     * @throws Exception
     * @return Connection
     */
    public static function get(string $name): Connection
    {
        if( isset(self::$connections[$name]) ){
            return self::$connections[$name];
        }

        throw new Exception("Connection \"{$name}\" not found");
    }
=======
	/**
	 * @var array<Connection>
	 */
	protected static $connections = [];

	/**
	 * Add an API connection
	 *
	 * @param string $name
	 * @param Connection $connection
	 * @return void
	 */
	public static function add($name, Connection $connection): void
	{
		self::$connections[$name] = $connection;
	}

	/**
	 * Get an API connection by its name
	 *
	 * @param string $name
	 * @throws ActiveResourceException
	 * @return Connection
	 */
	public static function get($name): Connection
	{
		if( isset(self::$connections[$name]) ){
			return self::$connections[$name];
		}

		throw new ActiveResourceException("Connection \"{$name}\" not found");
	}
>>>>>>> 6aa8304d
}<|MERGE_RESOLUTION|>--- conflicted
+++ resolved
@@ -7,72 +7,37 @@
 
 class ConnectionManager
 {
-<<<<<<< HEAD
-    /**
-     * Connections.
-     * 
-     * @var array<string, Connection>
-     */
-    protected static $connections = [];
-
-    /**
-     * Add an API connection
-     *
-     * @param Connection $connection
-     * @param string $name
-     */
-    public static function add(Connection $connection, string $name = 'default'): void
-    {
-        self::$connections[$name] = $connection;
-    }
-
-    /**
-     * Get a connection by its name.
-     *
-     * @param string $name
-     * @throws Exception
-     * @return Connection
-     */
-    public static function get(string $name): Connection
-    {
-        if( isset(self::$connections[$name]) ){
-            return self::$connections[$name];
-        }
-
-        throw new Exception("Connection \"{$name}\" not found");
-    }
-=======
 	/**
-	 * @var array<Connection>
+	 * Connections.
+	 *
+	 * @var array<string,Connection>
 	 */
 	protected static $connections = [];
 
 	/**
 	 * Add an API connection
 	 *
+	 * @param Connection $connection
 	 * @param string $name
-	 * @param Connection $connection
-	 * @return void
 	 */
-	public static function add($name, Connection $connection): void
+	public static function add(Connection $connection, string $name = "default"): void
 	{
 		self::$connections[$name] = $connection;
 	}
 
 	/**
-	 * Get an API connection by its name
+	 * Get a connection by its name.
 	 *
 	 * @param string $name
-	 * @throws ActiveResourceException
+	 * @throws Exception
 	 * @return Connection
 	 */
-	public static function get($name): Connection
+	public static function get(string $name): Connection
 	{
 		if( isset(self::$connections[$name]) ){
 			return self::$connections[$name];
 		}
 
-		throw new ActiveResourceException("Connection \"{$name}\" not found");
+		throw new Exception("Connection \"{$name}\" not found");
 	}
->>>>>>> 6aa8304d
 }