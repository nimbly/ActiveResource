--- conflicted
+++ resolved
@@ -2,62 +2,33 @@
 
 namespace ActiveResource;
 
-use Capsule\Request;
-use Capsule\Uri;
+use Capsule\Factory\RequestFactory;
+use Capsule\Factory\ResponseFactory;
+use Capsule\Factory\StreamFactory;
 use Closure;
+use Psr\Http\Client\ClientExceptionInterface;
 use Psr\Http\Client\ClientInterface;
+use Psr\Http\Message\RequestFactoryInterface;
 use Psr\Http\Message\RequestInterface;
+use Psr\Http\Message\ResponseFactoryInterface;
 use Psr\Http\Message\ResponseInterface;
+use Psr\Http\Message\StreamFactoryInterface;
+use Shuttle\Shuttle;
+use UnexpectedValueException;
 
 class Connection
 {
-<<<<<<< HEAD
-    /**
-     * PSR-18 HTTP client instance.
-     *
-     * @var ClientInterface
-     */
-    protected $httpClient;
-
-    /**
-     * Middleware manager.
-     *
-     * @var ?callable
-     */
-    protected $middlewarePipeline;
-
-    /**
-     * Request/response log.
-     *
-     * @var array<Log>
-     */
-    protected $log = [];
-
-    /**
-     * The base URI to prepend to each request
-     *
-     * Type: string
-     * Default: null
-     */
-    const OPTION_BASE_URI = 'baseUri';
-
-    /**
-     * An array of key => value pairs to include in the headers with each request.
-     *
-     * Type: array
-     * Default: []
-     */
-    const OPTION_DEFAULT_HEADERS = 'defaultHeaders';
-=======
-	/**
-	 * @var Client
-	 */
-	protected $httpClient = null;
-
-	/**
-	 * @var  Onion
-	 */
-	protected $middlewareManager;
+	protected ClientInterface $httpClient;
+	protected RequestFactoryInterface $requestFactory;
+	protected StreamFactoryInterface $streamFactory;
+	protected ResponseFactoryInterface $responseFactory;
+
+	/**
+	 * Compiled middleware pipeline.
+	 *
+	 * @var callable|null
+	 */
+	protected $middlewarePipeline;
 
 	/**
 	 * @var array
@@ -70,7 +41,7 @@
 	 * Type: string
 	 * Default: null
 	 */
-	const OPTION_BASE_URI = 'baseUri';
+	const OPTION_BASE_URI = "baseUri";
 
 	/**
 	 * An array of key => value pairs to include in the headers with each request.
@@ -78,16 +49,15 @@
 	 * Type: array
 	 * Default: []
 	 */
-	const OPTION_DEFAULT_HEADERS = 'defaultHeaders';
->>>>>>> 6aa8304d
+	const OPTION_DEFAULT_HEADERS = "defaultHeaders";
 
 	/**
 	 * The default Content-Type when sending requests with a body (POST, PUT, PATCH)
 	 *
 	 * Type: string
-	 * Default: 'application/json'
-	 */
-	const OPTION_DEFAULT_CONTENT_TYPE = 'defaultContentType';
+	 * Default: "application/json"
+	 */
+	const OPTION_DEFAULT_CONTENT_TYPE = "defaultContentType";
 
 	/**
 	 * An array of key => value pairs to include in the query params with each request.
@@ -95,66 +65,32 @@
 	 * Type: array
 	 * Default: []
 	 */
-	const OPTION_DEFAULT_QUERY_PARAMS = 'defaultQueryParams';
+	const OPTION_DEFAULT_QUERY_PARAMS = "defaultQueryParams";
 
 	/**
 	 * Response class name
 	 *
 	 * Type: string
-	 * Default: 'ActiveResource\\Response'
-	 */
-	const OPTION_RESPONSE_CLASS = 'responseClass';
+	 * Default: "ActiveResource\\Response"
+	 */
+	const OPTION_RESPONSE_CLASS = "responseClass";
 
 	/**
 	 * Name of custom Collection class to use to pass array of models to. Class must allow passing in array of data into
 	 * constructor. Set to NULL to return a simple Array of objects.
 	 *
 	 * Type: string
-	 * Default: 'ActiveResource\\Collection'
-	 */
-	const OPTION_COLLECTION_CLASS = 'collectionClass';
-
-<<<<<<< HEAD
-    /**
-     * HTTP method to use for updates
-     *
-     * Type: string
-     * Default: 'put'
-     */
-    const OPTION_UPDATE_METHOD = 'updateMethod';
-
-    /**
-     * If the API allows you to send *just* the modified fields on update, you can set this to true to help
-     * speed things up by making the request body smaller.
-     *
-     * Type: boolean
-     * Default: false
-     */
-    const OPTION_UPDATE_DIFF = 'updateDiff';
-
-    /**
-     * Array of Middleware class names (not instances) to apply before each request is sent.
-     *
-     * Type: array
-     * Default: []
-     */
-    const OPTION_MIDDLEWARE = 'middleware';
-
-    /**
-     * Keep a log of all calls made.
-     *
-     * Type: boolean
-     * Default: false
-     */
-    const OPTION_LOG = 'log';
-=======
+	 * Default: "ActiveResource\\Collection"
+	 */
+	const OPTION_COLLECTION_CLASS = "collectionClass";
+
 	/**
 	 * HTTP method to use for updates
 	 *
 	 * Type: string
-	 * Default: 'put'
-	 */
-	const OPTION_UPDATE_METHOD = 'updateMethod';
+	 * Default: "put"
+	 */
+	const OPTION_UPDATE_METHOD = "updateMethod";
 
 	/**
 	 * If the API allows you to send *just* the modified fields on update, you can set this to true to help
@@ -163,308 +99,131 @@
 	 * Type: boolean
 	 * Default: false
 	 */
-	const OPTION_UPDATE_DIFF = 'updateDiff';
-
-	/**
-	 * Array of class names to apply before each request is sent.
+	const OPTION_UPDATE_DIFF = "updateDiff";
+
+	/**
+	 * Array of Middleware class names (not instances) to apply before each request is sent.
 	 *
 	 * Type: array
 	 * Default: []
 	 */
-	const OPTION_MIDDLEWARE = 'middleware';
-
-	/**
-	 * Keep a log of all calls made
+	const OPTION_MIDDLEWARE = "middleware";
+
+	/**
+	 * Keep a log of all calls made.
 	 *
 	 * Type: boolean
 	 * Default: false
 	 */
-	const OPTION_LOG = 'log';
->>>>>>> 6aa8304d
-
-    /**
-     * HTTP protocol version to use for all calls.
-     * 
-     * Type: string
-     * Default: 1.1
-     */
-    const OPTION_HTTP_VERSION = 'httpVersion';
-
-    /**
-     * 
-     * Throw exception on 4xx response codes.
-     * 
-     * Type: boolean
-     * Default: false
-     * 
-     */
-    const OPTION_THROW_4xx = 'throw4xx';
-
-    /**
-     * Throw exception on 5xx response codes.
-     * 
-     * Type: boolean
-     * Default: false
-     */
-    const OPTION_THROW_5xx = 'throw5xx';
+	const OPTION_LOG = "log";
+
+	/**
+	 * HTTP protocol version to use for all calls.
+	 *
+	 * Type: string
+	 * Default: 1.1
+	 */
+	const OPTION_HTTP_VERSION = "httpVersion";
+
+	/**
+	 *
+	 * Throw exception on 4xx response codes.
+	 *
+	 * Type: boolean
+	 * Default: false
+	 *
+	 */
+	const OPTION_THROW_4xx = "throw4xx";
+
+	/**
+	 * Throw exception on 5xx response codes.
+	 *
+	 * Type: boolean
+	 * Default: false
+	 */
+	const OPTION_THROW_5xx = "throw5xx";
 
 	/**
 	 * Common API content types
 	 */
-	const CONTENT_TYPE_JSON = 'application/json';
-	const CONTENT_TYPE_XML = 'application/xml';
-	const CONTENT_TYPE_FORM = 'application/x-www-form-urlencoded';
-
-<<<<<<< HEAD
-    /**
-     * Connection options.
-     *
-     * @var array<string, mixed>
-     */
-    protected $options = [
-        self::OPTION_BASE_URI => null,
-        self::OPTION_DEFAULT_HEADERS => [],
-=======
-
-	/** @var array  */
+	const CONTENT_TYPE_JSON = "application/json";
+	const CONTENT_TYPE_XML = "application/xml";
+	const CONTENT_TYPE_FORM = "application/x-www-form-urlencoded";
+
+	/**
+	 * Connection options.
+	 *
+	 * @var array<string, mixed>
+	 */
 	protected $options = [
 		self::OPTION_BASE_URI => null,
 		self::OPTION_DEFAULT_HEADERS => [],
->>>>>>> 6aa8304d
 		self::OPTION_DEFAULT_CONTENT_TYPE => self::CONTENT_TYPE_JSON,
 		self::OPTION_DEFAULT_QUERY_PARAMS => [],
-		self::OPTION_RESPONSE_CLASS => 'ActiveResource\\Response',
-		self::OPTION_COLLECTION_CLASS => 'ActiveResource\\Collection',
-<<<<<<< HEAD
-        self::OPTION_UPDATE_METHOD => 'put',
-        self::OPTION_UPDATE_DIFF => false,
-        self::OPTION_MIDDLEWARE => [],
-        self::OPTION_LOG => false,
-        self::OPTION_HTTP_VERSION => '1.1',
-        self::OPTION_THROW_4xx => false,
-        self::OPTION_THROW_5xx => false
-    ];
-=======
-		self::OPTION_UPDATE_METHOD => 'put',
+		self::OPTION_RESPONSE_CLASS => "ActiveResource\\Response",
+		self::OPTION_COLLECTION_CLASS => "ActiveResource\\Collection",
+		self::OPTION_UPDATE_METHOD => "put",
 		self::OPTION_UPDATE_DIFF => false,
 		self::OPTION_MIDDLEWARE => [],
 		self::OPTION_LOG => false,
+		self::OPTION_HTTP_VERSION => "1.1",
+		self::OPTION_THROW_4xx => true,
+		self::OPTION_THROW_5xx => true
 	];
->>>>>>> 6aa8304d
-
-	/**
-     * Last Request object sent.
-     *
-     * @var RequestInterface
-     */
-	protected $request;
-
-	/**
-     * Last Response object received.
-     *
-     * @var ResponseInterface
-     */
-	protected $response;
-
-<<<<<<< HEAD
-    /**
-     * Connection constructor.
-     * 
-     * @param ClientInterface $httpClient
-     * @param array<string, mixed> $options
-     */
-    public function __construct(ClientInterface $httpClient, array $options = [])
-    {
-        $this->httpClient = $httpClient;
-
-        if( $options ){
-            foreach( $options as $option => $value ){
-                $this->setOption($option, $value);
-            }
-        }
-    }
-
-    /**
-     * Set an option
-     *
-     * @param string $name
-     * @param mixed $value
-     * @return Connection
-     */
-    public function setOption(string $name, $value): Connection
-    {
-        if( \array_key_exists($name, $this->options) ){
-            $this->options[$name] = $value;
-        }
-
-        return $this;
-    }
-
-    /**
-     * Get a connection option value.
-     *
-     * @param string $name
-     * @return mixed|null
-     */
-    public function getOption(string $name)
-    {
-        return $this->options[$name] ?? null;
-    }
-
-    /**
-     * Does connection have given option set?
-     *
-     * @param string $name
-     * @return boolean
-     */
-    public function hasOption(string $name): bool
-    {
-        return isset($this->options[$name]);
-    }
-
-    /**
-     * Set this connection to use the Basic authorization scheme
-     * by providing the username and password.
-     *
-     * @param ?string $username
-     * @param ?string $password
-     * @return Connection
-     */
-    public function useBasicAuthorization(?string $username, ?string $password): Connection
-    {
-        $this->options[self::OPTION_DEFAULT_HEADERS] = \array_merge(
-            $this->options[self::OPTION_DEFAULT_HEADERS],
-            ['Authorization' => 'Basic ' . \base64_encode("{$username}:{$password}")]
-        );
-
-        return $this;
-    }
-
-    /**
-     * Set this connection to use the Bearer authorization scheme
-     * by providing the bearer token.
-     *
-     * @param string $token
-     * @return Connection
-     */
-    public function useBearerAuthorization(string $token): Connection
-    {
-        $this->options[self::OPTION_DEFAULT_HEADERS] = \array_merge(
-            $this->options[self::OPTION_DEFAULT_HEADERS],
-            ['Authorization' => "Bearer {$token}"]
-        );
-
-        return $this;
-    }
-
-    /**
-     * Builds a PSR-7 Request instance.
-     *
-     * @param string $method
-     * @param string $uri
-     * @param array<string, string>|null $queryParams
-     * @param string|null $body
-     * @param array<string, string>|null $headers
-     * @return RequestInterface
-     */
-    public function buildRequest(string $method, string $uri, ?array $queryParams, ?string $body, ?array $headers): RequestInterface
-    {
-        $uri = new Uri(
-            $this->getOption(self::OPTION_BASE_URI) . $uri
-        );
-
-        $uri = $uri->withQuery(
-            \http_build_query(
-                \array_merge($this->getOption(self::OPTION_DEFAULT_QUERY_PARAMS) ?? [], $queryParams ?? [])
-            )
-        );
-
-        $request = new Request(
-            $method,
-            $uri,
-            $body,
-            \array_merge($this->getOption(self::OPTION_DEFAULT_HEADERS) ?? [], $headers ?? []),
-            $this->getOption(self::OPTION_HTTP_VERSION)
-        );
-
-        if( \in_array($request->getMethod(), ['POST','PUT','PATCH']) &&
-            $request->hasHeader('Content-Type') === false &&
-            $this->hasOption(self::OPTION_DEFAULT_CONTENT_TYPE) ){
-            $request = $request->withHeader(
-                'Content-Type',
-                $this->getOption(self::OPTION_DEFAULT_CONTENT_TYPE)
-            );
-        }
-
-        return $request;
-    }
-
-    /**
-     * Make the HTTP call
-     *
-     * @param RequestInterface $request
-     * @return ResponseInterface
-     */
-    public function send(RequestInterface $request): ResponseInterface
-    {
-        // Get the response class name to instantiate (to pass into Middleware)
-        $responseClass = $this->getOption(self::OPTION_RESPONSE_CLASS);
-
-        // Save the request object so it may be retrieved
-        $this->request = $request;
-        
-        // Capture start time (for logging requests)
-        $start = \microtime(true);
-
-		// Run the request
-        $response = $this->run(
-            $request,
-            function(RequestInterface $request) use ($responseClass): ResponseInterface {
-
-                return $this->httpClient->sendRequest($request);
-
-            }
-        );
-=======
-	/**
-	 * Connection constructor.
-	 * @param Client $httpClient
-	 * @param array $options
-	 */
-	public function __construct(array $options = [], Client $httpClient = null)
-	{
+
+	/**
+	 * @param ClientInterface $httpClient
+	 * @param RequestFactoryInterface $requestFactory
+	 * @param StreamFactoryInterface $streamFactory
+	 * @param ResponseFactoryInterface $responseFactory
+	 * @param array<string,mixed> $options
+	 */
+	public function __construct(
+		ClientInterface $httpClient,
+		RequestFactoryInterface $requestFactory,
+		StreamFactoryInterface $streamFactory,
+		ResponseFactoryInterface $responseFactory,
+		array $options = [])
+	{
+		$this->httpClient = $httpClient;
+		$this->requestFactory = $requestFactory;
+		$this->streamFactory = $streamFactory;
+		$this->responseFactory = $responseFactory;
+
 		if( $options ){
 			foreach( $options as $option => $value ){
 				$this->setOption($option, $value);
 			}
 		}
-
-		if( !empty($httpClient) ){
-			$this->setHttpClient($httpClient);
-		}
-	}
-
-	/**
-	 * Set the HTTP client for this connection
-	 *
-	 * @param Client $httpClient
-	 */
-	public function setHttpClient(Client $httpClient)
-	{
-		$this->httpClient = $httpClient;
-	}
-
-	/**
-	 * Set an option
-	 *
-	 * @param $name
-	 * @param $value
-	 *
+	}
+
+	/**
+	 * Create a Connection instance with default settings.
+	 *
+	 * @param array<string,mixed> $options
 	 * @return Connection
 	 */
-	public function setOption($name, $value)
-	{
-		if( array_key_exists($name, $this->options) ){
+	public static function create(array $options = []): Connection
+	{
+		return new self(
+			new Shuttle,
+			new RequestFactory,
+			new StreamFactory,
+			new ResponseFactory,
+			$options
+		);
+	}
+
+	/**
+	 * Set an option on the connection.
+	 *
+	 * @param string $name
+	 * @param mixed $value
+	 * @return Connection
+	 */
+	public function setOption(string $name, $value): Connection
+	{
+		if( \array_key_exists($name, $this->options) ){
 			$this->options[$name] = $value;
 		}
 
@@ -472,89 +231,117 @@
 	}
 
 	/**
-	 * Get an option
-	 *
-	 * @param $name
+	 * Get a connection option value.
+	 *
+	 * @param string $name
 	 * @return mixed|null
 	 */
-	public function getOption($name)
-	{
-		if( array_key_exists($name, $this->options) ){
-			return $this->options[$name];
-		}
-
-		return null;
-	}
-
-	/**
-	 * Set this connection to use the Basic authorization schema by providing the username and password.
-	 *
-	 * @param $username
-	 * @param $password
-	 * @return $this
-	 */
-	public function useBasicAuthorization($username, $password)
-	{
-		$this->options[self::OPTION_DEFAULT_HEADERS] = array_merge(
+	public function getOption(string $name)
+	{
+		return $this->options[$name] ?? null;
+	}
+
+	/**
+	 * Does connection have given option set?
+	 *
+	 * @param string $name
+	 * @return boolean
+	 */
+	public function hasOption(string $name): bool
+	{
+		return isset($this->options[$name]);
+	}
+
+	/**
+	 * Set this connection to use the Basic authorization scheme
+	 * by providing the username and password.
+	 *
+	 * @param string|null $username
+	 * @param string|null $password
+	 * @return Connection
+	 */
+	public function useBasicAuthorization(?string $username, ?string $password): Connection
+	{
+		$this->options[self::OPTION_DEFAULT_HEADERS] = \array_merge(
 			$this->options[self::OPTION_DEFAULT_HEADERS],
-			['Authorization' => 'Basic '.base64_encode("{$username}:{$password}")]
+			["Authorization" => "Basic " . \base64_encode("{$username}:{$password}")]
 		);
 
 		return $this;
 	}
 
 	/**
-	 * Set this connection to use the Bearer authorization schema by providing the bearer token.
-	 *
-	 * @param $token
-	 * @return $this
-	 */
-	public function useBearerAuthorization($token)
-	{
-		$this->options[self::OPTION_DEFAULT_HEADERS] = array_merge(
+	 * Set this connection to use the Bearer authorization scheme
+	 * by providing the bearer token.
+	 *
+	 * @param string $token
+	 * @return Connection
+	 */
+	public function useBearerAuthorization(string $token): Connection
+	{
+		$this->options[self::OPTION_DEFAULT_HEADERS] = \array_merge(
 			$this->options[self::OPTION_DEFAULT_HEADERS],
-			['Authorization' => "Bearer {$token}"]
+			["Authorization" => "Bearer {$token}"]
 		);
 
 		return $this;
 	}
 
 	/**
-	 * Build an ActiveResource Request object instance using the connection's options.
-	 *
-	 * This Request object will be passed through the middleware layers.
-	 *
-	 * @param string $method HTTP method (get, post, put, delete, etc.)
-	 * @param string $url
-	 * @param array $queryParams Associative array of key=>value pairs to add to URL query
-	 * @param string|null $body The body to send in the request
-	 * @param array $headers Associative array of key=>value pairs to add to headers
-	 * @return Request
-	 */
-	public function buildRequest($method, $url, array $queryParams = [], $body = null, array $headers = [])
-	{
-		$request = new Request;
-
-		// Set the request method
-		$request->setMethod(strtoupper($method));
-
-		// Set the URI
-		$request->setUrl($this->getOption(self::OPTION_BASE_URI) . $url);
-
-		// Set the query params
-		$request->setQueries(array_merge($this->getOption(self::OPTION_DEFAULT_QUERY_PARAMS), $queryParams));
-
-		// Set the request body
-		$request->setBody($body);
-
-		// Set the headers
-		$request->setHeaders(array_merge($this->getOption(self::OPTION_DEFAULT_HEADERS), $headers));
-
-		// Check for Content-Type header and set it
-		if( in_array($request->getMethod(), ['POST','PUT','PATCH']) &&
-			$request->getHeader('Content-Type') === null &&
-			($contentType = $this->getOption(self::OPTION_DEFAULT_CONTENT_TYPE)) ){
-			$request->setHeader('Content-Type', $contentType);
+	 * Builds a PSR-7 Request instance.
+	 *
+	 * @param string $method HTTP method
+	 * @param string $uri Absolute or relative URI.
+	 * @param array<string,string> $queryParams Query parameters.
+	 * @param string|null $body Serialized body of the request.
+	 * @param array<string,string> $headers Headers to include in request.
+	 * @return RequestInterface
+	 */
+	public function buildRequest(string $method, string $uri, array $queryParams = [], string $body = null, array $headers = []): RequestInterface
+	{
+		$uri = \sprintf(
+			"%s/%s",
+			\trim($this->getOption(self::OPTION_BASE_URI) ?? "", "/"),
+			\trim($uri, "/")
+		);
+
+		if( $queryParams ){
+			$uri = \sprintf(
+				"%s?%s",
+				$uri,
+				\http_build_query($queryParams)
+			);
+		}
+
+		$request = $this->requestFactory->createRequest(
+			\strtoupper($method),
+			\trim($uri, "/")
+		);
+
+		$headers = \array_merge(
+			$this->getOption(self::OPTION_DEFAULT_HEADERS) ?? [],
+			$headers
+		);
+
+		foreach( $headers as $header => $value ){
+			$request = $request->withHeader($header, $value);
+		}
+
+		$request = $request->withProtocolVersion($this->getOption(self::OPTION_HTTP_VERSION ?? "1.1"));
+
+		if( $body ){
+			$request = $request->withBody(
+				$this->streamFactory->createStream($body)
+			);
+		}
+
+		if( \in_array($request->getMethod(), ["POST","PUT","PATCH"]) &&
+			$request->hasHeader("Content-Type") === false &&
+			$this->hasOption(self::OPTION_DEFAULT_CONTENT_TYPE) ){
+			$request = $request->withHeader(
+				"Content-Type",
+				$this->getOption(self::OPTION_DEFAULT_CONTENT_TYPE)
+			);
 		}
 
 		return $request;
@@ -563,160 +350,160 @@
 	/**
 	 * Make the HTTP call
 	 *
-	 * @param Request $request
-	 * @throws ConnectException
-	 * @return ResponseAbstract
-	 */
-	public function send(Request $request)
-	{
-		// Initialize middleware manager
-		$this->initializeMiddlewareManager();
-
-		// Lazy load the the HttpClient
-		if( empty($this->httpClient) ){
-			$this->setHttpClient(new Client);
-		}
-
-		// Get the response class name to instantiate (to pass into Middleware)
-		$responseClass = $this->getOption(self::OPTION_RESPONSE_CLASS);
-
-		// Capture start time (for logging requests)
-		$start = microtime(true);
-
+	 * @param RequestInterface $request
+	 * @return ResponseInterface
+	 */
+	public function send(RequestInterface $request): ResponseInterface
+	{
 		// Save the request object so it may be retrieved
 		$this->request = $request;
 
+		// Capture start time (for logging requests)
+		$start = \microtime(true);
+
 		// Run the request
-		/** @var ResponseAbstract $response */
-		$response = $this->middlewareManager->peel(
+		$response = $this->run(
 			$request,
-			function(Request $request) use ($responseClass): ResponseAbstract {
-
-			try {
-
-				$response = $this->httpClient->send($request->newPsr7Request());
-			} catch( BadResponseException $badResponseException ){
-				$response = $badResponseException->getResponse();
+			function(RequestInterface $request): ResponseInterface {
+				try {
+
+					$response = $this->httpClient->sendRequest($request);
+				}
+				catch( ClientExceptionInterface $clientException ){
+					throw new RequestException(
+						$request,
+						null,
+						$clientException->getMessage(),
+						$clientException->getCode(),
+						$clientException
+					);
+				}
+
+				return $response;
 			}
->>>>>>> 6aa8304d
-
-			return new $responseClass($response);
-		});
+		);
 
 		// Capture end time
-		$stop = microtime(true);
+		$stop = \microtime(true);
 
 		// Save the response object so it may be retrieved
 		$this->response = $response;
 
-<<<<<<< HEAD
-        // Should we log this request?
-        if( $this->getOption(self::OPTION_LOG) ){
-            $this->addLog($request, $response, (int) \round(($stop-$start) * 1000));
-        }
-
-        if( $this->shouldThrow($response) ){
-            throw new ResponseException($response);
-        }
-
-        return $response;
-    }
-
-    /**
-     * Run the request through the Middleware pipeline.
-     *
-     * @param RequestInterface $request
-     * @param callable $kernel
-     * @return ResponseInterface
-     */
-    private function run(RequestInterface $request, callable $kernel): ResponseInterface
-    {
-        if( empty($this->middlewarePipeline) ){
-            $this->middlewarePipeline = $this->compileMiddleware(
-                $this->getOption(self::OPTION_MIDDLEWARE),
-                $kernel
-            );
-        }
-
-        return \call_user_func($this->middlewarePipeline, $request);
-    }
-
-    /**
-     * Compile the middleware pipeline.
-     *
-     * @param array<MiddlewareInterface|string> $middleware
-     * @return Closure
-     */
-    private function compileMiddleware(array $middleware, callable $kernel): Closure
-    {
-        $middlewareStack = [];
-        foreach( \array_reverse($middleware) as $layer ){
-            $middlewareStack[] = new $layer;
-        }
-
-        return \array_reduce($middlewareStack, function(callable $next, object $middleware): Closure {
-
-            return function(RequestInterface $request) use ($next, $middleware): ResponseInterface {
-                return $middleware->handle($request, $next);
-            };
-
-        }, function(RequestInterface $request) use ($kernel): ResponseInterface {
-            return $kernel($request);
-        });
-    }
-
-    /**
-     * Should an exception be thrown for the given Response.
-     *
-     * @param ResponseInterface $response
-     * @return boolean
-     */
-    private function shouldThrow(ResponseInterface $response): bool
-    {
-        if( ($response->getStatusCode() >= 400 && $response->getStatusCode() < 500 &&
-            $this->getOption(self::OPTION_THROW_4xx)) ||
-            
-            ($response->getStatusCode() >= 500 &&
-            $this->getOption(self::OPTION_THROW_5xx)) ){
-            return true;
-        }
-
-        return false;
-    }
-
-    /**
-     * Add an entry into the Request/Response log.
-     * 
-     * @param RequestInterface $request
-     * @param ResponseInterface $response
-     * @param int $time
-     * @return void
-     */
-    private function addLog(RequestInterface $request, ResponseInterface $response, int $time): void
-    {
-        $this->log[] = new Log($request, $response, $time);
-    }
-
-    /**
-     * Get the Request/Response log.
-     * 
-     * @return array<Log>
-     */
-    public function getLog(): array
-    {
-        return $this->log;
-    }
-=======
 		// Should we log this request?
 		if( $this->getOption(self::OPTION_LOG) ){
-			$this->addLog($request, $response, ($stop-$start));
+			$this->addLog($request, $response, (int) \round(($stop-$start) * 1000));
+		}
+
+		if( $this->shouldThrow($response) ){
+			throw new RequestException(
+				$request,
+				$response,
+				$response->getReasonPhrase(),
+				$response->getStatusCode()
+			);
 		}
 
 		return $response;
 	}
 
 	/**
-	 * @return array
+	 * Return whether the response status is in the 200 range.
+	 *
+	 * @param ResponseInterface $response
+	 * @return boolean
+	 */
+	public function isResponseSuccessful(ResponseInterface $response): bool
+	{
+		return $response->getStatusCode()>=200 && $response->getStatusCode()<300;
+	}
+
+	/**
+	 * Run the request through the Middleware pipeline.
+	 *
+	 * @param RequestInterface $request
+	 * @param callable $kernel
+	 * @return ResponseInterface
+	 */
+	private function run(RequestInterface $request, callable $kernel): ResponseInterface
+	{
+		if( empty($this->middlewarePipeline) ){
+			$this->middlewarePipeline = $this->compileMiddleware(
+				$this->getOption(self::OPTION_MIDDLEWARE),
+				$kernel
+			);
+		}
+
+		return \call_user_func($this->middlewarePipeline, $request);
+	}
+
+	/**
+	 * Compile the middleware pipeline.
+	 *
+	 * @param array<MiddlewareInterface|string> $middleware
+	 * @return Closure
+	 */
+	private function compileMiddleware(array $middleware, callable $kernel): Closure
+	{
+		$middlewareStack = \array_map(
+			function($layer): MiddlewareInterface {
+				if( \is_string($layer) ){
+					$layer = new $layer;
+				}
+
+				if( $layer instanceof MiddlewareInterface === false ){
+					throw new UnexpectedValueException("Middleware layer is not an instance of MiddlewareInterface");
+				}
+
+				return $layer;
+			},
+			$middleware
+		);
+
+		return \array_reduce(
+			$middlewareStack,
+			function(callable $next, object $middleware): Closure {
+				return function(RequestInterface $request) use ($next, $middleware): ResponseInterface {
+					return $middleware->handle($request, $next);
+				};
+			},
+			function(RequestInterface $request) use ($kernel): ResponseInterface {
+				return $kernel($request);
+			}
+		);
+	}
+
+	/**
+	 * Should an exception be thrown for the given Response.
+	 *
+	 * @param ResponseInterface $response
+	 * @return boolean
+	 */
+	private function shouldThrow(ResponseInterface $response): bool
+	{
+		return ($response->getStatusCode() >= 400 && $response->getStatusCode() < 500 &&
+			$this->getOption(self::OPTION_THROW_4xx)) ||
+
+			($response->getStatusCode() >= 500 &&
+			$this->getOption(self::OPTION_THROW_5xx));
+	}
+
+	/**
+	 * Add an entry into the Request/Response log.
+	 *
+	 * @param RequestInterface $request
+	 * @param ResponseInterface $response
+	 * @param int $time
+	 * @return void
+	 */
+	private function addLog(RequestInterface $request, ResponseInterface $response, int $time): void
+	{
+		$this->log[] = new Log($request, $response, $time);
+	}
+
+	/**
+	 * Get the Request/Response log.
+	 *
+	 * @return array<Log>
 	 */
 	public function getLog(): array
 	{
@@ -724,51 +511,11 @@
 	}
 
 	/**
-	 * @param Request $request
-	 * @param ResponseAbstract $response
-	 * @param float $timing
-	 * @return void
-	 */
-	private function addLog(Request $request, ResponseAbstract $response, $timing): void
-	{
-		$this->log[] = [
-			'request' => $request,
-			'response' => $response,
-			'time' => $timing,
-		];
-	}
-
-	/**
-	 * Initialize middleware manager by instantiating all middlware classes
-	 * and creating Onion instance.
-	 *
-	 * @return void
-	 */
-	private function initializeMiddlewareManager()
-	{
-		if( empty($this->middlewareManager) ){
-
-			$layers = [];
-			foreach( $this->getOption(self::OPTION_MIDDLEWARE) as $middleware ){
-				$layers[] = new $middleware;
-			}
-
-			// Create new Onion
-			$this->middlewareManager = new Onion($layers);
-		}
-	}
->>>>>>> 6aa8304d
-
-	/**
 	 * Get the last Request object.
 	 *
 	 * @return RequestInterface
 	 */
-<<<<<<< HEAD
-    public function getLastRequest(): RequestInterface
-=======
-	public function getLastRequest()
->>>>>>> 6aa8304d
+	public function getLastRequest(): RequestInterface
 	{
 		return $this->request;
 	}
