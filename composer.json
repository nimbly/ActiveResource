{
<<<<<<< HEAD
    "name": "nimbly\/activeresource",
    "version": "2.0",
=======
    "name": "nimbly/activeresource",
>>>>>>> 6aa8304d
    "description": "Use a RESTful resource based API like a database",
    "keywords": [
        "rest",
        "api",
        "php",
        "model",
        "resource",
        "database",
        "activerecord",
        "active",
        "record"
    ],
    "license": "MIT",
    "authors": [
        {
            "name": "Brent Scheffler",
            "email": "brent@brentscheffler.com"
        }
    ],
    "autoload": {
        "psr-4": {
            "ActiveResource\\": "src/"
        }
    },
    "require": {
<<<<<<< HEAD
        "php": "~7.0",
        "psr/http-client": "^1.0",
        "nimbly/capsule": "^0.3"
    },
    "suggest": {
        "guzzle/guzzlehttp": "Use Guzzle as an HTTP client",
        "nimbly/shuttle": "Use Shuttle as an HTTP client"
    },
    "autoload-dev": {
        "psr-4": {
            "Tests\\": "tests\/"
        }
    },
    "require-dev": {
        "phpunit\/phpunit": "^6.5",
        "vimeo/psalm": "^3.0",
        "php-coveralls/php-coveralls": "^2.1",
        "nimbly/shuttle": "^0.2",
        "symfony/var-dumper": "^4.2"
=======
        "php": ">=7.3|^8.0",
        "guzzlehttp\/guzzle": "^6.2",
        "optimus\/onion": "^1.0"
    },
    "autoload-dev": {
        "psr-4": {
            "Tests\\": "tests/"
        }
    },
    "require-dev": {
        "phpunit\/phpunit": "^9",
        "vimeo/psalm": "^4.11"
>>>>>>> 6aa8304d
    }
}<|MERGE_RESOLUTION|>--- conflicted
+++ resolved
@@ -1,10 +1,5 @@
 {
-<<<<<<< HEAD
-    "name": "nimbly\/activeresource",
-    "version": "2.0",
-=======
     "name": "nimbly/activeresource",
->>>>>>> 6aa8304d
     "description": "Use a RESTful resource based API like a database",
     "keywords": [
         "rest",
@@ -30,30 +25,10 @@
         }
     },
     "require": {
-<<<<<<< HEAD
-        "php": "~7.0",
+        "php": ">=7.3|^8.0",
         "psr/http-client": "^1.0",
-        "nimbly/capsule": "^0.3"
-    },
-    "suggest": {
-        "guzzle/guzzlehttp": "Use Guzzle as an HTTP client",
-        "nimbly/shuttle": "Use Shuttle as an HTTP client"
-    },
-    "autoload-dev": {
-        "psr-4": {
-            "Tests\\": "tests\/"
-        }
-    },
-    "require-dev": {
-        "phpunit\/phpunit": "^6.5",
-        "vimeo/psalm": "^3.0",
-        "php-coveralls/php-coveralls": "^2.1",
-        "nimbly/shuttle": "^0.2",
-        "symfony/var-dumper": "^4.2"
-=======
-        "php": ">=7.3|^8.0",
-        "guzzlehttp\/guzzle": "^6.2",
-        "optimus\/onion": "^1.0"
+        "nimbly/shuttle": "^0.5.0",
+        "nimbly/capsule": "^1.1"
     },
     "autoload-dev": {
         "psr-4": {
@@ -62,7 +37,7 @@
     },
     "require-dev": {
         "phpunit\/phpunit": "^9",
-        "vimeo/psalm": "^4.11"
->>>>>>> 6aa8304d
+        "vimeo/psalm": "^4.11",
+        "symfony/var-dumper": "^5.3"
     }
 }